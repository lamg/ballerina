--- conflicted
+++ resolved
@@ -136,11 +136,6 @@
 														formName: "create-person",
 														kind: "create",
 														submitButtonWrapper: CreatePersonSubmitButtonWrapper,
-<<<<<<< HEAD
-														onSubmitted(_: any) {
-															// alert(`Submitted new person ${JSON.stringify(_)}`)
-														},
-=======
 														apiHandlers: {
 															success: (_) => {
 																alert(`Submitted new person ${JSON.stringify(_)}`)
@@ -149,7 +144,6 @@
 																alert(`Error submitting new person ${JSON.stringify(_)}`)
 															}
 														}
->>>>>>> d89ff78c
 													},
 													showFormParsingErrors: ShowFormsParsingErrors,
 													extraContext: {
