import { useState } from "react";
import "./App.css";
import { unit, FormsConfig, parseForms, FormParsingResult, Sum, builtInsFromFieldViews, FormValidationResult, EditLauncherContext, CreateLauncherContext, FormsParserState, FormRunnerState, FormsParserTemplate, PromiseRepo, FormRunnerTemplate, ApiConverters, CollectionReference, CollectionSelection } from "ballerina-core";
import { List, OrderedMap, Set } from "immutable";
import { PersonView } from "./domains/person/views/main-view";
import { PersonContainerFormView, PersonNestedContainerFormView, PersonShowFormSetupErrors, CreatePersonSubmitButtonWrapper, EditPersonSubmitButtonWrapper } from "./domains/person/domains/from-config/views/wrappers";
import { PersonFormsConfig, PersonFromConfigApis, PersonConfigFormsLeafPredicates, PersonConfig, PersonFormState, Person } from "playground-core";
import { PersonFieldViews } from "./domains/person-from-config/views/field-views";
import { PersonForm } from "./domains/person/template";

const ShowFormsParsingErrors = (parsedFormsConfig: FormParsingResult) =>
	<div style={{ border: "red" }}>
		{parsedFormsConfig.kind == "r" && JSON.stringify(parsedFormsConfig.value)}
	</div>

export const FormsApp = (props: {}) => {
	const [configFormsParser, setConfigFormsParser] = useState(FormsParserState.Default())
	const [formToShow, setFormToShow] = useState(0)
	const numForms = 2
	const [personCreateFormState, setPersonCreateFormState] = useState(FormRunnerState.Default())
	const [personEditFormState, setPersonEditFormState] = useState(FormRunnerState.Default())
	const [personState, setPersonState] = useState(Person.Default.mocked())
	// const [personFormState, setPersonFormState] = useState(PersonFormState.Default(""))
	// const [personConfigState, setPersonConfigState] = useState(PersonConfig.Default())

	const fieldTypeConverters: ApiConverters = {
		"string": { fromAPIRawValue: _ => typeof _ == "string" ? _ : "", toAPIRawValue: _ => _ },
		"number": { fromAPIRawValue: _ => typeof _ == "number" ? _ : 0, toAPIRawValue: _ => _ },
		"boolean": { fromAPIRawValue: _ => typeof _ == "boolean" ? _ : false, toAPIRawValue: _ => _ },
		"maybeBoolean": { fromAPIRawValue: _ => typeof _ == "boolean" ? _ : undefined, toAPIRawValue: _ => _ },
		"Date": { fromAPIRawValue: _ => typeof _ == "string" ? new Date(Date.parse(_)) : typeof _ == "number" ? new Date(_) : new Date(Date.now()), toAPIRawValue: _ => _ },
		"CollectionReference": {
			fromAPIRawValue: _ => CollectionReference.Default(_.id ?? "", _.displayName ?? ""),
			toAPIRawValue: _ => ({ id: _.id, displayName: _.displayName })
		},
		"SingleSelection": {
			fromAPIRawValue: _ => _ == undefined ? CollectionSelection().Default.right("no selection") :
				CollectionSelection().Default.left(
					CollectionReference.Default(_.id ?? "", _.displayName ?? "")
				),
			toAPIRawValue: _ => _.kind == "r" ? undefined : ({ id: _.value.id, displayName: _.value.displayName })
		},
		"MultiSelection": {
			fromAPIRawValue: _ => _ == undefined ? OrderedMap() : OrderedMap(_.map((_: any) => ([_.id, _]))),
			toAPIRawValue: _ => _.valueSeq().toArray()
		},
		"List": {
			fromAPIRawValue: _ => _ == undefined ? List() : List(_),
			toAPIRawValue: _ => _.valueSeq().toArray()
		},
<<<<<<< HEAD
		"base64File": { fromAPIRawValue: _ => typeof _ == "string" ? _ : "", toAPIRawValue: _ => _ },
		"secret": { fromAPIRawValue: _ => typeof _ == "string" ? _ : "", toAPIRawValue: _ => "" },

=======
		"Map": {
			fromAPIRawValue: _ => _ == undefined ? List() : List(_),
			toAPIRawValue: _ => _.valueSeq().toArray()
		},
>>>>>>> 05f7cb85
	}

	console.log({
		parser: configFormsParser,
		runner: personEditFormState
	})
	const [renderParserState, renderForms] = [true, true]

	return (
		<div className="App">
			<h1>Ballerina 🩰</h1>
			<div className="card">
				<table>
					<tbody>
						<tr>
							<td>
								{/* { JSON.stringify(personFormState.address.elementFormStates.toArray()) } */}
								{/* <PersonForm
									context={{
										...personFormState,
										value: personState,
										formState: personFormState,
										person: personState,
										columns: [["name", "surname", "gender", "birthday"],
										["subscribeToNewsletter", "interests"],
										["departments", "address"]],
										visibleFields: Person.Operations.VisibleFields,
										disabledFields: Person.Operations.VisibleFields,
										flags: Set(["BC"]),
										showAllErrors: false,
									}}
									setState={_ => setPersonFormState(_)}
									view={PersonView}
									foreignMutations={{
										onChange: (_, path) => {
											setPersonState(_)
											console.log(path.toArray())
										}
									}}
								/> */}
								{/* {JSON.stringify(personConfigState)} */}
								{/* <MappedPersonForm
									context={{
										...personFormState,
										value: personConfigState,
										formState: personFormState,
										person: personConfigToPersonMapping.from(personConfigState),
										columns: [["name", "surname", "gender", "birthday"],
										["subscribeToNewsletter", "interests"],
										["departments", "address"]],
										visibleFields: Person.Operations.VisibleFields,
										disabledFields: Person.Operations.VisibleFields,
										flags: Set(["BC"]),
										showAllErrors: false,
									}}
									setState={_ => setPersonFormState(_)}
									view={PersonView}
									foreignMutations={{
										onChange: (_, path) => {
											setPersonConfigState(_)
											console.log(path.toArray())
										}
									}}
								/> */}
							</td>
						</tr>
						<tr>
							<td>
								{renderParserState && JSON.stringify(configFormsParser)}
								<button onClick={() => setFormToShow(formToShow + 1)}>Show next form</button>
								<FormsParserTemplate
									context={{
										...configFormsParser,
										containerFormView: PersonContainerFormView,
										fieldTypeConverters: fieldTypeConverters,
										nestedContainerFormView: PersonNestedContainerFormView,
										fieldViews: PersonFieldViews,
										infiniteStreamSources: PersonFromConfigApis.streamApis,
										enumOptionsSources: PersonFromConfigApis.enumApis,
										entityApis: PersonFromConfigApis.entityApis,
										leafPredicates: PersonConfigFormsLeafPredicates,
										getFormsConfig: () => PromiseRepo.Default.mock(() => PersonFormsConfig)
									}}
									setState={setConfigFormsParser}
									view={unit}
									foreignMutations={unit}
								/>
								{
									renderForms && formToShow % numForms == 0 ?
										<>
											<h3>Create person</h3>
											<FormRunnerTemplate
												context={{
													...configFormsParser,
													...personCreateFormState,
													formRef: {
														formName: "create-person",
														kind: "create",
														submitButtonWrapper: CreatePersonSubmitButtonWrapper,
														onSubmitted(_: any) {
															alert(`Submitted new person ${JSON.stringify(_)}`)
														},
													},
													showFormParsingErrors: ShowFormsParsingErrors,
													extraContext: {
														flags: Set(["BC", "X"]),
													},
												}}
												setState={setPersonCreateFormState}
												view={unit}
												foreignMutations={unit}
											/>
										</>
										: renderForms && formToShow % numForms == 1 ?
											<>
												<h3>Edit person</h3>
												<FormRunnerTemplate
													context={{
														...configFormsParser,
														...personEditFormState,
														formRef: {
															formName: "edit-person",
															entityId: "abcd-1234",
															kind: "edit",
															submitButtonWrapper: EditPersonSubmitButtonWrapper,
														},
														showFormParsingErrors: ShowFormsParsingErrors,
														extraContext: {
															flags: Set(["BC", "X"]),
														},
													}}
													setState={setPersonEditFormState}
													view={unit}
													foreignMutations={unit}
												/>

											</>
											: undefined
								}
							</td>
						</tr>
					</tbody>
				</table>
			</div>
		</div>
	);
}<|MERGE_RESOLUTION|>--- conflicted
+++ resolved
@@ -28,6 +28,8 @@
 		"number": { fromAPIRawValue: _ => typeof _ == "number" ? _ : 0, toAPIRawValue: _ => _ },
 		"boolean": { fromAPIRawValue: _ => typeof _ == "boolean" ? _ : false, toAPIRawValue: _ => _ },
 		"maybeBoolean": { fromAPIRawValue: _ => typeof _ == "boolean" ? _ : undefined, toAPIRawValue: _ => _ },
+		"base64File": { fromAPIRawValue: _ => typeof _ == "string" ? _ : "", toAPIRawValue: _ => _ },
+		"secret": { fromAPIRawValue: _ => typeof _ == "string" ? _ : "", toAPIRawValue: _ => "" },
 		"Date": { fromAPIRawValue: _ => typeof _ == "string" ? new Date(Date.parse(_)) : typeof _ == "number" ? new Date(_) : new Date(Date.now()), toAPIRawValue: _ => _ },
 		"CollectionReference": {
 			fromAPIRawValue: _ => CollectionReference.Default(_.id ?? "", _.displayName ?? ""),
@@ -48,16 +50,10 @@
 			fromAPIRawValue: _ => _ == undefined ? List() : List(_),
 			toAPIRawValue: _ => _.valueSeq().toArray()
 		},
-<<<<<<< HEAD
-		"base64File": { fromAPIRawValue: _ => typeof _ == "string" ? _ : "", toAPIRawValue: _ => _ },
-		"secret": { fromAPIRawValue: _ => typeof _ == "string" ? _ : "", toAPIRawValue: _ => "" },
-
-=======
 		"Map": {
 			fromAPIRawValue: _ => _ == undefined ? List() : List(_),
 			toAPIRawValue: _ => _.valueSeq().toArray()
 		},
->>>>>>> 05f7cb85
 	}
 
 	console.log({
