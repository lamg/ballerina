import { useState } from "react";
import "./App.css";
import { unit, FormsConfig, parseForms, FormParsingResult, Sum, builtInsFromFieldViews, FormValidationResult, EditLauncherContext, CreateLauncherContext, FormsParserState, FormRunnerState, FormsParserTemplate, PromiseRepo, FormRunnerTemplate, ApiConverters, CollectionReference, CollectionSelection } from "ballerina-core";
import { List, OrderedMap, Set } from "immutable";
import { PersonView } from "./domains/person/views/main-view";
import { PersonContainerFormView, PersonNestedContainerFormView, PersonShowFormSetupErrors, CreatePersonSubmitButtonWrapper, EditPersonSubmitButtonWrapper } from "./domains/person/domains/from-config/views/wrappers";
import { PersonFormsConfig, PersonFromConfigApis, PersonConfigFormsLeafPredicates, PersonConfig, PersonFormState, Person } from "playground-core";
import { PersonFieldViews } from "./domains/person-from-config/views/field-views";
import { PersonForm } from "./domains/person/template";

const ShowFormsParsingErrors = (parsedFormsConfig: FormParsingResult) =>
	<div style={{ border: "red" }}>
		{parsedFormsConfig.kind == "r" && JSON.stringify(parsedFormsConfig.value)}
	</div>

export const FormsApp = (props: {}) => {
	const [configFormsParser, setConfigFormsParser] = useState(FormsParserState.Default())
	const [formToShow, setFormToShow] = useState(0)
	const numForms = 2
	const [personCreateFormState, setPersonCreateFormState] = useState(FormRunnerState.Default())
	const [personEditFormState, setPersonEditFormState] = useState(FormRunnerState.Default())
	const [personState, setPersonState] = useState(Person.Default.mocked())
	// const [personFormState, setPersonFormState] = useState(PersonFormState.Default(""))
	// const [personConfigState, setPersonConfigState] = useState(PersonConfig.Default())

	const fieldTypeConverters: ApiConverters = {
<<<<<<< HEAD
		"string": { fromAPIRawValue: _ => typeof _ == "string" ? _ : "", toAPIRawValue: _ => _ },
		"number": { fromAPIRawValue: _ => typeof _ == "number" ? _ : 0, toAPIRawValue: _ => _ },
		"boolean": { fromAPIRawValue: _ => typeof _ == "boolean" ? _ : false, toAPIRawValue: _ => _ },
		"maybeBoolean": { fromAPIRawValue: _ => typeof _ == "boolean" ? _ : undefined, toAPIRawValue: _ => _ },
		"base64File": { fromAPIRawValue: _ => typeof _ == "string" ? _ : "", toAPIRawValue: _ => _ },
		"secret": { fromAPIRawValue: _ => typeof _ == "string" ? _ : "", toAPIRawValue: _ => "" },
		"Date": { fromAPIRawValue: _ => typeof _ == "string" ? new Date(Date.parse(_)) : typeof _ == "number" ? new Date(_) : new Date(Date.now()), toAPIRawValue: _ => _ },
=======
		"string": { fromAPIRawValue: _ => typeof _ == "string" ? _ : "", toAPIRawValue: ([_, __]) => _ },
		"number": { fromAPIRawValue: _ => typeof _ == "number" ? _ : 0, toAPIRawValue: ([_, __])  => _ },
		"boolean": { fromAPIRawValue: _ => typeof _ == "boolean" ? _ : false, toAPIRawValue: ([_, __])  => _ },
		"maybeBoolean": { fromAPIRawValue: _ => typeof _ == "boolean" ? _ : undefined, toAPIRawValue: ([_, __])  => _ },
		"Date": { fromAPIRawValue: _ => typeof _ == "string" ? new Date(Date.parse(_)) : typeof _ == "number" ? new Date(_) : new Date(Date.now()), toAPIRawValue: ([_, __])  => _ },
>>>>>>> 654e0977
		"CollectionReference": {
			fromAPIRawValue: _ => CollectionReference.Default(_.id ?? "", _.displayName ?? ""),
			toAPIRawValue: ([_, __]) => ({ id: _.id, displayName: _.displayName })
		},
		"SingleSelection": {
			fromAPIRawValue: _ => _ == undefined ? CollectionSelection().Default.right("no selection") :
				CollectionSelection().Default.left(
					CollectionReference.Default(_.id ?? "", _.displayName ?? "")
				),
			toAPIRawValue: ([_, __]) => _.kind == "r" ? undefined : ({ id: _.value.id, displayName: _.value.displayName })
		},
		"MultiSelection": {
			fromAPIRawValue: _ => _ == undefined ? OrderedMap() : OrderedMap(_.map((_: any) => ([_.id, _]))),
			toAPIRawValue: ([_, __]) =>  _.valueSeq().toArray()
		},
		"List": {
			fromAPIRawValue: _ => _ == undefined ? List() : List(_),
			toAPIRawValue: ([_, __]) => _.valueSeq().toArray()
		},
		"Map": {
			fromAPIRawValue: _ => _ == undefined ? List() : List(_),
			toAPIRawValue: _ => _.valueSeq().toArray()
		},
	}

	// const logWrapper = ([_, __]: any) => {
	// 	if(__) console.log('value', _, 'isModified', __)
	// 	return _
	// }

	// const modifiedDebugFieldTypeConverters: ApiConverters = {
	// 	"string": { fromAPIRawValue: _ => typeof _ == "string" ? _ : "", toAPIRawValue: ([_, __]) => logWrapper([_, __]) },
	// 	"number": { fromAPIRawValue: _ => typeof _ == "number" ? _ : 0, toAPIRawValue: ([_, __])  => logWrapper([_, __]) },
	// 	"boolean": { fromAPIRawValue: _ => typeof _ == "boolean" ? _ : false, toAPIRawValue: ([_, __])  => logWrapper([_, __]) },
	// 	"maybeBoolean": { fromAPIRawValue: _ => typeof _ == "boolean" ? _ : undefined, toAPIRawValue: ([_, __])  => logWrapper([_, __]) },
	// 	"Date": { fromAPIRawValue: _ => typeof _ == "string" ? new Date(Date.parse(_)) : typeof _ == "number" ? new Date(_) : new Date(Date.now()), toAPIRawValue: ([_, __])  => logWrapper([_, __]) },
	// 	"CollectionReference": {
	// 		fromAPIRawValue: _ => CollectionReference.Default(_.id ?? "", _.displayName ?? ""),
	// 		toAPIRawValue: ([_, __]) =>  {
	// 			if(__) console.log({value: { id: _.id, displayName: _.displayName },  isModified:  __})
	// 			return { id: _.id, displayName: _.displayName }}
	// 	},

	// 	"SingleSelection": {
	// 		fromAPIRawValue: _ => _ == undefined ? CollectionSelection().Default.right("no selection") :
	// 			CollectionSelection().Default.left(
	// 				CollectionReference.Default(_.id ?? "", _.displayName ?? "")
	// 			),
	// 		toAPIRawValue: ([_, __]) => {
	// 			if (__) console.log({value: { id: _.value.id, displayName: _.value.displayName },  isModified:  __})
	// 			return _.kind == "r" ? undefined : ({ id: _.value.id, displayName: _.value.displayName })}
	// 	},
	// 	"MultiSelection": {
	// 		fromAPIRawValue: _ => _ == undefined ? OrderedMap() : OrderedMap(_.map((_: any) => ([_.id, _]))),
	// 		toAPIRawValue: ([_, __]) =>  {
	// 			if (__) console.log({value: _.valueSeq().toArray(), isModified: __})
	// 			return _.valueSeq().toArray()}
	// 	},
	// 	"List": {
	// 		fromAPIRawValue: _ => _ == undefined ? List() : List(_),
	// 		toAPIRawValue: ([_, __]) =>  {
	// 			if(__) console.log({value: _.valueSeq().toArray(), isModified: __})
	// 			return _.valueSeq().toArray()
	// 		}
	// 	},
	// }

	console.log({
		parser: configFormsParser,
		runner: personEditFormState
	})
	const [renderParserState, renderForms] = [true, true]

	return (
		<div className="App">
			<h1>Ballerina 🩰</h1>
			<div className="card">
				<table>
					<tbody>
						<tr>
							<td>
								{/* { JSON.stringify(personFormState.address.elementFormStates.toArray()) } */}
								{/* <PersonForm
									context={{
										...personFormState,
										value: personState,
										formState: personFormState,
										person: personState,
										columns: [["name", "surname", "gender", "birthday"],
										["subscribeToNewsletter", "interests"],
										["departments", "address"]],
										visibleFields: Person.Operations.VisibleFields,
										disabledFields: Person.Operations.VisibleFields,
										flags: Set(["BC"]),
										showAllErrors: false,
									}}
									setState={_ => setPersonFormState(_)}
									view={PersonView}
									foreignMutations={{
										onChange: (_, path) => {
											setPersonState(_)
											console.log(path.toArray())
										}
									}}
								/> */}
								{/* {JSON.stringify(personConfigState)} */}
								{/* <MappedPersonForm
									context={{
										...personFormState,
										value: personConfigState,
										formState: personFormState,
										person: personConfigToPersonMapping.from(personConfigState),
										columns: [["name", "surname", "gender", "birthday"],
										["subscribeToNewsletter", "interests"],
										["departments", "address"]],
										visibleFields: Person.Operations.VisibleFields,
										disabledFields: Person.Operations.VisibleFields,
										flags: Set(["BC"]),
										showAllErrors: false,
									}}
									setState={_ => setPersonFormState(_)}
									view={PersonView}
									foreignMutations={{
										onChange: (_, path) => {
											setPersonConfigState(_)
											console.log(path.toArray())
										}
									}}
								/> */}
							</td>
						</tr>
						<tr>
							<td>
								{renderParserState && JSON.stringify(configFormsParser)}
								<button onClick={() => setFormToShow(formToShow + 1)}>Show next form</button>
								<FormsParserTemplate
									context={{
										...configFormsParser,
										containerFormView: PersonContainerFormView,
										fieldTypeConverters: fieldTypeConverters,
										nestedContainerFormView: PersonNestedContainerFormView,
										fieldViews: PersonFieldViews,
										infiniteStreamSources: PersonFromConfigApis.streamApis,
										enumOptionsSources: PersonFromConfigApis.enumApis,
										entityApis: PersonFromConfigApis.entityApis,
										leafPredicates: PersonConfigFormsLeafPredicates,
										getFormsConfig: () => PromiseRepo.Default.mock(() => PersonFormsConfig)
									}}
									setState={setConfigFormsParser}
									view={unit}
									foreignMutations={unit}
								/>
								{
									renderForms && formToShow % numForms == 0 ?
										<>
											<h3>Create person</h3>
											<FormRunnerTemplate
												context={{
													...configFormsParser,
													...personCreateFormState,
													formRef: {
														formName: "create-person",
														kind: "create",
														submitButtonWrapper: CreatePersonSubmitButtonWrapper,
														onSubmitted(_: any) {
															alert(`Submitted new person ${JSON.stringify(_)}`)
														},
													},
													showFormParsingErrors: ShowFormsParsingErrors,
													extraContext: {
														flags: Set(["BC", "X"]),
													},
												}}
												setState={setPersonCreateFormState}
												view={unit}
												foreignMutations={unit}
											/>
										</>
										: renderForms && formToShow % numForms == 1 ?
											<>
												<h3>Edit person</h3>
												<FormRunnerTemplate
													context={{
														...configFormsParser,
														...personEditFormState,
														formRef: {
															formName: "edit-person",
															entityId: "abcd-1234",
															kind: "edit",
															submitButtonWrapper: EditPersonSubmitButtonWrapper,
														},
														showFormParsingErrors: ShowFormsParsingErrors,
														extraContext: {
															flags: Set(["BC", "X"]),
														},
													}}
													setState={setPersonEditFormState}
													view={unit}
													foreignMutations={unit}
												/>

											</>
											: undefined
								}
							</td>
						</tr>
					</tbody>
				</table>
			</div>
		</div>
	);
}<|MERGE_RESOLUTION|>--- conflicted
+++ resolved
@@ -7,6 +7,7 @@
 import { PersonFormsConfig, PersonFromConfigApis, PersonConfigFormsLeafPredicates, PersonConfig, PersonFormState, Person } from "playground-core";
 import { PersonFieldViews } from "./domains/person-from-config/views/field-views";
 import { PersonForm } from "./domains/person/template";
+import { fieldTypeConverters, modifiedDebugFieldTypeConverters } from "./domains/person/apis/field-converters";
 
 const ShowFormsParsingErrors = (parsedFormsConfig: FormParsingResult) =>
 	<div style={{ border: "red" }}>
@@ -23,94 +24,14 @@
 	// const [personFormState, setPersonFormState] = useState(PersonFormState.Default(""))
 	// const [personConfigState, setPersonConfigState] = useState(PersonConfig.Default())
 
-	const fieldTypeConverters: ApiConverters = {
-<<<<<<< HEAD
-		"string": { fromAPIRawValue: _ => typeof _ == "string" ? _ : "", toAPIRawValue: _ => _ },
-		"number": { fromAPIRawValue: _ => typeof _ == "number" ? _ : 0, toAPIRawValue: _ => _ },
-		"boolean": { fromAPIRawValue: _ => typeof _ == "boolean" ? _ : false, toAPIRawValue: _ => _ },
-		"maybeBoolean": { fromAPIRawValue: _ => typeof _ == "boolean" ? _ : undefined, toAPIRawValue: _ => _ },
-		"base64File": { fromAPIRawValue: _ => typeof _ == "string" ? _ : "", toAPIRawValue: _ => _ },
-		"secret": { fromAPIRawValue: _ => typeof _ == "string" ? _ : "", toAPIRawValue: _ => "" },
-		"Date": { fromAPIRawValue: _ => typeof _ == "string" ? new Date(Date.parse(_)) : typeof _ == "number" ? new Date(_) : new Date(Date.now()), toAPIRawValue: _ => _ },
-=======
-		"string": { fromAPIRawValue: _ => typeof _ == "string" ? _ : "", toAPIRawValue: ([_, __]) => _ },
-		"number": { fromAPIRawValue: _ => typeof _ == "number" ? _ : 0, toAPIRawValue: ([_, __])  => _ },
-		"boolean": { fromAPIRawValue: _ => typeof _ == "boolean" ? _ : false, toAPIRawValue: ([_, __])  => _ },
-		"maybeBoolean": { fromAPIRawValue: _ => typeof _ == "boolean" ? _ : undefined, toAPIRawValue: ([_, __])  => _ },
-		"Date": { fromAPIRawValue: _ => typeof _ == "string" ? new Date(Date.parse(_)) : typeof _ == "number" ? new Date(_) : new Date(Date.now()), toAPIRawValue: ([_, __])  => _ },
->>>>>>> 654e0977
-		"CollectionReference": {
-			fromAPIRawValue: _ => CollectionReference.Default(_.id ?? "", _.displayName ?? ""),
-			toAPIRawValue: ([_, __]) => ({ id: _.id, displayName: _.displayName })
-		},
-		"SingleSelection": {
-			fromAPIRawValue: _ => _ == undefined ? CollectionSelection().Default.right("no selection") :
-				CollectionSelection().Default.left(
-					CollectionReference.Default(_.id ?? "", _.displayName ?? "")
-				),
-			toAPIRawValue: ([_, __]) => _.kind == "r" ? undefined : ({ id: _.value.id, displayName: _.value.displayName })
-		},
-		"MultiSelection": {
-			fromAPIRawValue: _ => _ == undefined ? OrderedMap() : OrderedMap(_.map((_: any) => ([_.id, _]))),
-			toAPIRawValue: ([_, __]) =>  _.valueSeq().toArray()
-		},
-		"List": {
-			fromAPIRawValue: _ => _ == undefined ? List() : List(_),
-			toAPIRawValue: ([_, __]) => _.valueSeq().toArray()
-		},
-		"Map": {
-			fromAPIRawValue: _ => _ == undefined ? List() : List(_),
-			toAPIRawValue: _ => _.valueSeq().toArray()
-		},
-	}
+	const [renderParserState, renderForms] = [true, true]
+	const debugFieldTypeConverters = true
+	const logState = false
 
-	// const logWrapper = ([_, __]: any) => {
-	// 	if(__) console.log('value', _, 'isModified', __)
-	// 	return _
-	// }
-
-	// const modifiedDebugFieldTypeConverters: ApiConverters = {
-	// 	"string": { fromAPIRawValue: _ => typeof _ == "string" ? _ : "", toAPIRawValue: ([_, __]) => logWrapper([_, __]) },
-	// 	"number": { fromAPIRawValue: _ => typeof _ == "number" ? _ : 0, toAPIRawValue: ([_, __])  => logWrapper([_, __]) },
-	// 	"boolean": { fromAPIRawValue: _ => typeof _ == "boolean" ? _ : false, toAPIRawValue: ([_, __])  => logWrapper([_, __]) },
-	// 	"maybeBoolean": { fromAPIRawValue: _ => typeof _ == "boolean" ? _ : undefined, toAPIRawValue: ([_, __])  => logWrapper([_, __]) },
-	// 	"Date": { fromAPIRawValue: _ => typeof _ == "string" ? new Date(Date.parse(_)) : typeof _ == "number" ? new Date(_) : new Date(Date.now()), toAPIRawValue: ([_, __])  => logWrapper([_, __]) },
-	// 	"CollectionReference": {
-	// 		fromAPIRawValue: _ => CollectionReference.Default(_.id ?? "", _.displayName ?? ""),
-	// 		toAPIRawValue: ([_, __]) =>  {
-	// 			if(__) console.log({value: { id: _.id, displayName: _.displayName },  isModified:  __})
-	// 			return { id: _.id, displayName: _.displayName }}
-	// 	},
-
-	// 	"SingleSelection": {
-	// 		fromAPIRawValue: _ => _ == undefined ? CollectionSelection().Default.right("no selection") :
-	// 			CollectionSelection().Default.left(
-	// 				CollectionReference.Default(_.id ?? "", _.displayName ?? "")
-	// 			),
-	// 		toAPIRawValue: ([_, __]) => {
-	// 			if (__) console.log({value: { id: _.value.id, displayName: _.value.displayName },  isModified:  __})
-	// 			return _.kind == "r" ? undefined : ({ id: _.value.id, displayName: _.value.displayName })}
-	// 	},
-	// 	"MultiSelection": {
-	// 		fromAPIRawValue: _ => _ == undefined ? OrderedMap() : OrderedMap(_.map((_: any) => ([_.id, _]))),
-	// 		toAPIRawValue: ([_, __]) =>  {
-	// 			if (__) console.log({value: _.valueSeq().toArray(), isModified: __})
-	// 			return _.valueSeq().toArray()}
-	// 	},
-	// 	"List": {
-	// 		fromAPIRawValue: _ => _ == undefined ? List() : List(_),
-	// 		toAPIRawValue: ([_, __]) =>  {
-	// 			if(__) console.log({value: _.valueSeq().toArray(), isModified: __})
-	// 			return _.valueSeq().toArray()
-	// 		}
-	// 	},
-	// }
-
-	console.log({
+	logState && console.log({
 		parser: configFormsParser,
 		runner: personEditFormState
 	})
-	const [renderParserState, renderForms] = [true, true]
 
 	return (
 		<div className="App">
@@ -178,7 +99,7 @@
 									context={{
 										...configFormsParser,
 										containerFormView: PersonContainerFormView,
-										fieldTypeConverters: fieldTypeConverters,
+										fieldTypeConverters: debugFieldTypeConverters ? modifiedDebugFieldTypeConverters : fieldTypeConverters,
 										nestedContainerFormView: PersonNestedContainerFormView,
 										fieldViews: PersonFieldViews,
 										infiniteStreamSources: PersonFromConfigApis.streamApis,
