--- conflicted
+++ resolved
@@ -8,15 +8,11 @@
   name: TypeName;
   fields: OrderedMap<FieldName, Type>;
 };
-export type PrimitiveTypeName = "string" | "number" | "maybeBoolean" | "boolean" | "Date" | "CollectionReference"
+export type PrimitiveTypeName = "string" | "number" | "maybeBoolean" | "boolean" | "Date" | "CollectionReference" | "base64File" | "secret";
 export type Type = {
   kind: "lookup"; name: TypeName;
 } | {
-<<<<<<< HEAD
-  kind: "primitive"; value: "string" | "number" | "maybeBoolean" | "boolean" | "Date" | "CollectionReference" | "base64File" | "secret";
-=======
   kind: "primitive"; value: PrimitiveTypeName;
->>>>>>> 05f7cb85
 } | {
   kind: "application"; value: TypeName; args: Array<TypeName>; // args: Array<TypeName | Type>;
 };
