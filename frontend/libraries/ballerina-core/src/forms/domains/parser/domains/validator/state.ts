import { Set, Map, OrderedMap } from "immutable";
import { BoolExpr, BuiltIns, FieldName, FormsConfigMerger, MappingPaths, Sum, Type, TypeDefinition, TypeName } from "../../../../../../main";

export type FieldConfig = {
  renderer: string;
  label: string
  api: { stream?: string, enumOptions?: string },
  elementRenderer?: string,
  mapRenderer?: { keyRenderer: FieldConfig, valueRenderer: FieldConfig },
  visible: BoolExpr<any>;
  disabled: BoolExpr<any>;
};
export type FormDef = {
  name: string;
  type: TypeName;
  typeDef: TypeDefinition;
  fields: Map<FieldName, FieldConfig>;
  tabs: FormLayout;
};
export type FormLayout = OrderedMap<string, TabLayout>
export type GroupLayout = Array<FieldName>;
export type ColumnLayout = {
  groups: OrderedMap<string, GroupLayout>;
};
export type TabLayout = {
  columns: OrderedMap<string, ColumnLayout>;
};
export type Launcher = {
  name: string,
  kind: "create" | "edit",
  form: string,
  api: string
}
export type MappingLauncher = {
  name: string,
  kind: "mapping",
  form: string,
  mapping: string
}
export type EntityApi = {
  type: TypeName,
  methods: { create: boolean, get: boolean, update: boolean, default: boolean }
}
export type EntitiesMapping = {
  source: TypeName,
  target: TypeName,
  paths: MappingPaths<any>
}
export type FormsConfig = {
  types: Map<TypeName, TypeDefinition>;
  forms: Map<string, FormDef>;
  apis: {
    enums: Map<string, TypeName>;
    streams: Map<string, TypeName>;
    entities: Map<string, EntityApi>;
  };
  mappings: Map<string, EntitiesMapping>,
  launchers: {
    create: Map<string, Launcher>;
    edit: Map<string, Launcher>;
    mappings: Map<string, MappingLauncher>;
  }
};
export type FormValidationError = string;

export type FormValidationResult = Sum<FormsConfig, Array<FormValidationError>>
export const FormsConfig = {
  Default: {
    validateAndParseAPIResponse: (builtIns: BuiltIns) => (fc: any): FormValidationResult => {
      let errors: Array<FormValidationError> = [];
      const formsConfig = Array.isArray(fc) ? FormsConfigMerger.Default.merge(fc) : fc;
      let types: Map<TypeName, TypeDefinition> = Map();
      if ("types" in formsConfig == false) {
        errors.push("the formsConfig does not contain a 'types' field");
        return Sum.Default.right(errors);
      }
      Object.keys(formsConfig["types"]).forEach((typeName: any) => {
        let typeDef: TypeDefinition = { name: typeName, extends: [], fields: OrderedMap() };
        types = types.set(typeName, typeDef);
        const configTypeDef = formsConfig["types"][typeName];
        if ("extends" in configTypeDef) {
          if (Array.isArray(configTypeDef["extends"]) && configTypeDef["extends"].every(_ => typeof (_) == "string"))
            typeDef.extends.push(...configTypeDef["extends"]);

          else
            errors.push(`invalid 'extends' clause in type ${typeName}: expected string[]`);
        }
        if ("fields" in configTypeDef == false)
          errors.push(`missing 'fields' in type ${typeName}: expected object`);

        Object.keys(configTypeDef["fields"]).forEach((fieldName: any) => {
          let configFieldType = configTypeDef["fields"][fieldName];
          if (typeof configFieldType == "string") {
            if (builtIns.primitives.has(configFieldType))
              typeDef.fields = typeDef.fields.set(fieldName, { kind: "primitive", value: configFieldType as any });

            else
              typeDef.fields = typeDef.fields.set(fieldName, { kind: "lookup", name: configFieldType as any });
          } else if (typeof configFieldType == "object") {
            if ("fun" in configFieldType && "args" in configFieldType &&
              typeof configFieldType["fun"] == "string" &&
              Array.isArray(configFieldType["args"]) 
              // &&
              // configFieldType["args"].every(_ => typeof (_) == "string")
            ) {
              const fieldType: Type = {
                kind: "application",
                value: configFieldType["fun"] as any,
                args: configFieldType["args"] as any,
              }
              typeDef.fields = typeDef.fields.set(fieldName, fieldType);
            }
            else
              errors.push(`field ${fieldName} in type ${typeName}: expected application, found ${JSON.stringify(configFieldType)}`);
          }
        });
      });
      types.forEach((typeDef, typeName) => {
        typeDef.extends.forEach(extendedTypeName => {
          if (!builtIns.primitives.has(extendedTypeName) && !types.has(extendedTypeName))
            errors.push(`type ${typeName} extends non-existent type ${extendedTypeName}`);
        });
        typeDef.fields.forEach((fieldDef, fieldName) => {
          if (fieldDef.kind == "primitive" && !builtIns.primitives.has(fieldDef.value))
            errors.push(`field ${fieldName} of type ${typeName} is non-existent primitive type ${fieldDef.value}`);
          if (fieldDef.kind == "lookup" && !types.has(fieldDef.name))
            errors.push(`field ${fieldName} of type ${typeName} is non-existent type ${fieldDef.name}`);
          // if (fieldDef.kind == "application" && !builtIns.generics.has(fieldDef.value))
          //   errors.push(`field ${fieldName} of type ${typeName} applies non-existent generic type ${fieldDef.value}`);
          // if (fieldDef.kind == "application" && fieldDef.args.some(argType => !builtIns.primitives.has(argType) && !types.has(argType)))
          //   errors.push(`field ${fieldName} of type ${typeName} applies non-existent type arguments ${JSON.stringify(fieldDef.args.filter(argType => !builtIns.primitives.has(argType) && !types.has(argType)))}`);
          if (fieldDef.kind == "application" && fieldDef.value == "SingleSelection") {
            if (fieldDef.args.length != 1)
              errors.push(`field ${fieldName} in type ${typeName}: SingleSelection should have exactly one type argument, found ${JSON.stringify(fieldDef.args)}`);
            else {
              const argType = types.get(fieldDef.args[0])!
              if (argType.extends.length != 1 || argType.extends[0] != "CollectionReference")
                errors.push(`field ${fieldName} in type ${typeName}: SingleSelection requires ${argType.name} to 'extend CollectionReference'`);
            }
          }
          if (fieldDef.kind == "application" && fieldDef.value == "Multiselection") {
            if (fieldDef.args.length != 1)
              errors.push(`field ${fieldName} in type ${typeName}: Multiselection should have exactly one type argument, found ${JSON.stringify(fieldDef.args)}`);
            else {
              const argType = types.get(fieldDef.args[0])!
              if (argType.extends.length != 1 || argType.extends[0] != "CollectionReference")
                errors.push(`field ${fieldName} in type ${typeName}: Multiselection requires ${argType.name} to 'extend CollectionReference'`);
            }
          }
        });
      });

      if ("forms" in formsConfig == false) {
        errors.push("the formsConfig does not contain a 'forms' field");
        return Sum.Default.right(errors);
      }
      if ("apis" in formsConfig == false) {
        errors.push("the formsConfig does not contain an 'apis' field");
        return Sum.Default.right(errors);
      }
      if ("mappings" in formsConfig == false) {
        errors.push("the formsConfig does not contain a 'mappings' field");
        return Sum.Default.right(errors);
      }
      if ("enumOptions" in formsConfig["apis"] == false) {
        errors.push("formsConfig.apis does not contain an 'enumOptions' field");
        return Sum.Default.right(errors);
      }
      if ("entities" in formsConfig["apis"] == false) {
        errors.push("formsConfig.apis does not contain an 'entities' field");
        return Sum.Default.right(errors);
      }
      let enums: Map<string, TypeName> = Map();
      Object.keys(formsConfig["apis"]["enumOptions"]).forEach((enumOptionsName: any) => {
        if (!types.has(formsConfig["apis"]["enumOptions"][enumOptionsName])) {
          errors.push(`formsConfig.apis.enumOptions refers to non-existent type ${formsConfig['apis']['enumOptions'][enumOptionsName]}`);
        } else {
          enums = enums.set(enumOptionsName, formsConfig["apis"]["enumOptions"][enumOptionsName])
        }
      })
      let streams: Map<string, TypeName> = Map();
      Object.keys(formsConfig["apis"]["searchableStreams"]).forEach((searchableStreamName: any) => {
        if (!types.has(formsConfig["apis"]["searchableStreams"][searchableStreamName])) {
          errors.push(`formsConfig.apis.searchableStreams refers to non-existent type ${formsConfig['apis']['searchableStreams'][searchableStreamName]}`);
        } else {
          streams = streams.set(searchableStreamName, formsConfig["apis"]["searchableStreams"][searchableStreamName])
        }
      })
      let entities: Map<string, EntityApi> = Map();
      Object.keys(formsConfig["apis"]["entities"]).forEach((entityApiName: any) => {
        const entityApiConfig = formsConfig["apis"]["entities"][entityApiName]
        if (!types.has(formsConfig["apis"]["entities"][entityApiName]["type"])) {
          errors.push(`formsConfig.apis.entities refers to non-existent type ${formsConfig['apis']['entities'][entityApiName]["type"]}`);
        } else {
          entities = entities.set(entityApiName, {
            type: entityApiConfig["type"],
            methods: {
              create: entityApiConfig["methods"].includes("create"),
              get: entityApiConfig["methods"].includes("get"),
              update: entityApiConfig["methods"].includes("update"),
              default: entityApiConfig["methods"].includes("default"),
            }
          })
        }
      })

      let mappings: Map<string, EntitiesMapping> = Map()
      Object.keys(formsConfig["mappings"]).forEach((mappingName: any) => {
        const mapping = formsConfig["mappings"][mappingName]
        if (!("source" in mapping && "target" in mapping && "paths" in mapping))
          errors.push(`formsConfig.mappings.${mappingName} does not have all the required fields ('source', 'target', and 'path')`);
        else {
          const source = mapping.source as string
          const target = mapping.target as string
          const paths = mapping.paths
          if (!types.has(source))
            errors.push(`formsConfig.mappings.source refers to non-existent type ${source}`)
          if (!types.has(target))
            errors.push(`formsConfig.mappings.target refers to non-existent type ${target}`)
          const lookupPath = (source: Type, path: Array<string>): Type | undefined => {
            if (path.length <= 0) return source
            if (source.kind != "lookup" || !types.has(source.name)) {
              errors.push(`formsConfig.mappings ${JSON.stringify(source)} is not a lookup or does not exist`)
            } else {
              const sourceTypeDef = types.get(source.name)!
              if (!sourceTypeDef.fields.has(path[0])) {
                errors.push(`path ${JSON.stringify(path)} refers to non-existent field ${path[0]}`)
              }
              return lookupPath(sourceTypeDef.fields.get(path[0])!, path.slice(1))
            }
            return undefined
          }
          const mappingPathValidator = (source: Type, target: Type, path: any) => {
            if (Array.isArray(path)) {
              const sourceType = lookupPath(source, path)
              if (!sourceType || Type.Operations.Equals(sourceType, target) == false) {
                errors.push(`path ${JSON.stringify(path)} connects different types ${JSON.stringify(sourceType)} and ${JSON.stringify(target)}`)
              }
            } else {
              if (target.kind != "lookup" || !types.has(target.name)) {
                errors.push(`path ${JSON.stringify(path)} refers to an object but ${JSON.stringify(target)} is not`)
              } else {
                const targetTypeDef = types.get(target.name)!
                const pathFieldNames = Set(Object.keys(path))
                const targetFieldNames = targetTypeDef.fields.keySeq().toSet()
                if (!pathFieldNames.equals(targetFieldNames))
                  errors.push(`path ${JSON.stringify(pathFieldNames.toArray())} does not cover all fields of target ${JSON.stringify(targetFieldNames.toArray())}, ${JSON.stringify(targetFieldNames.subtract(pathFieldNames).toArray())} are missing`)
                else
                  Object.keys(path).forEach(fieldName => {
                    if (!targetTypeDef.fields.has(fieldName)) {
                      errors.push(`path ${JSON.stringify(path)} refers to non-existing field ${fieldName} on ${JSON.stringify(target)} is not`)
                    }
                    mappingPathValidator(source, targetTypeDef.fields.get(fieldName)!, path[fieldName])
                  })
              }
            }
          }
          mappingPathValidator(Type.Default.lookup(source), Type.Default.lookup(target), paths)
        }
        mappings = mappings.set(mappingName, mapping)
      })

      let forms: Map<string, FormDef> = Map();
      Object.keys(formsConfig["forms"]).forEach((formName: any) => {
        let formDef: FormDef = { name: formName, type: "", fields: Map(), tabs: Map(), typeDef: null! };
        forms = forms.set(formName, formDef);
        const configFormDef = formsConfig["forms"][formName];
        if ("type" in configFormDef == false) {
          errors.push(`form ${formName} is missing the required 'type' attribute`);
        } else {
          if (types.has(configFormDef["type"])) {
            formDef.type = configFormDef["type"];
            formDef.typeDef = types.get(configFormDef["type"])!
          } else
            errors.push(`form ${formName} references non-existing type ${configFormDef["type"]}`);
        }
        const formTypeDef = types.get(configFormDef["type"])
        if ("fields" in configFormDef == false) {
          errors.push(`form ${formName} is missing the required 'fields' attribute`);
        } else {
          formTypeDef?.fields.forEach((fieldType, fieldName) => {
            if (!Object.keys(configFormDef["fields"]).includes(fieldName))
              errors.push(`form ${formName} is missing a renderer for field ${fieldName} which is defined on type ${formDef.type}`);
          })
          Object.keys(configFormDef["fields"]).forEach(fieldName => {
            const fieldConfig = configFormDef["fields"][fieldName]
            if (!formTypeDef?.fields.has(fieldName)) {
              errors.push(`form ${formName} references field ${fieldName} which does not exist on type ${formDef.type}`);
            } else {
              if ("renderer" in fieldConfig == false) {
                errors.push(`field ${fieldName} of form ${formName} has no 'renderer' attribute`);
              }
              const fieldTypeDef = formTypeDef?.fields.get(fieldName)
<<<<<<< HEAD
              if (fieldTypeDef?.kind == "primitive") {
                if (fieldTypeDef.value == "maybeBoolean") {
                  // alert(JSON.stringify(fieldConfig["renderer"]))
                  // alert(JSON.stringify(builtIns.renderers.MaybeBooleanViews))
                  if (!builtIns.renderers.maybeBoolean.has(fieldConfig["renderer"]))
                    errors.push(`field ${fieldName} of form ${formName} references non-existing ${fieldTypeDef.value} 'renderer' ${fieldConfig["renderer"]}`);
                } else if (fieldTypeDef.value == "boolean") {
                  if (!builtIns.renderers.boolean.has(fieldConfig["renderer"]))
                    errors.push(`field ${fieldName} of form ${formName} references non-existing ${fieldTypeDef.value} 'renderer' ${fieldConfig["renderer"]}`);
                } else if (fieldTypeDef.value == "number") {
                  if (!builtIns.renderers.number.has(fieldConfig["renderer"]))
                    errors.push(`field ${fieldName} of form ${formName} references non-existing ${fieldTypeDef.value} 'renderer' ${fieldConfig["renderer"]}`);
                } else if (fieldTypeDef.value == "string") {
                  if (!builtIns.renderers.string.has(fieldConfig["renderer"]))
                    errors.push(`field ${fieldName} of form ${formName} references non-existing ${fieldTypeDef.value} 'renderer' ${fieldConfig["renderer"]}`);
                } else if (fieldTypeDef.value == "Date") {
                  if (!builtIns.renderers.date.has(fieldConfig["renderer"])) {
                    alert(JSON.stringify(builtIns.renderers))
                    errors.push(`field ${fieldName} of form ${formName} references non-existing ${fieldTypeDef.value} 'renderer' ${fieldConfig["renderer"]}`);
                  }
                } else if (fieldTypeDef.value == "base64File") {
                  if (!builtIns.renderers.base64File.has(fieldConfig["renderer"])) {
                    alert(JSON.stringify(builtIns.renderers))
                    errors.push(`field ${fieldName} of form ${formName} references non-existing ${fieldTypeDef.value} 'renderer' ${fieldConfig["renderer"]}`);
                  }
                } else if (fieldTypeDef.value == "secret") {
                  if (!builtIns.renderers.secret.has(fieldConfig["renderer"])) {
                    alert(JSON.stringify(builtIns.renderers))
                    errors.push(`field ${fieldName} of form ${formName} references non-existing ${fieldTypeDef.value} 'renderer' ${fieldConfig["renderer"]}`);
                  }
                } else {
                  errors.push(`field ${fieldName} of form ${formName} references non-existing ${fieldTypeDef.value} 'renderer' ${fieldConfig["renderer"]}`);
                }
              } else if (fieldTypeDef?.kind == "application") {
                if (fieldTypeDef?.value == "SingleSelection") {
                  if (!builtIns.renderers.enumSingleSelection.has(fieldConfig["renderer"]) &&
                    !builtIns.renderers.streamSingleSelection.has(fieldConfig["renderer"]))
                    errors.push(`field ${fieldName} of form ${formName} references non-existing ${fieldTypeDef.value} 'renderer' ${fieldConfig["renderer"]}`);
                } else if (fieldTypeDef?.value == "Multiselection") {
                  if (!builtIns.renderers.enumMultiSelection.has(fieldConfig["renderer"]) &&
                    !builtIns.renderers.streamMultiSelection.has(fieldConfig["renderer"]))
                    errors.push(`field ${fieldName} of form ${formName} references non-existing ${fieldTypeDef.value} 'renderer' ${fieldConfig["renderer"]}`);
                } else if (fieldTypeDef?.value == "List") {
                  if (!builtIns.renderers.list.has(fieldConfig["renderer"]))
                    errors.push(`field ${fieldName} of form ${formName} references non-existing ${fieldTypeDef.value} 'renderer' ${fieldConfig["renderer"]}`);
                }
                if (fieldTypeDef.args.length < 1)
                  errors.push(`field ${fieldName} of form ${formName} should have one type argument}`);
                else if (
                  (builtIns.renderers.list.has(fieldConfig["renderer"])) && "elementRenderer" in fieldConfig != true)
                  errors.push(`field ${fieldName} of form ${formName} is missing the 'elementRenderer' property`);
                else if (
                  (builtIns.renderers.enumMultiSelection.has(fieldConfig["renderer"]) ||
                    builtIns.renderers.enumSingleSelection.has(fieldConfig["renderer"])) && "options" in fieldConfig != true)
                  errors.push(`field ${fieldName} of form ${formName} is missing the 'options' property`);
                else if (
                  (builtIns.renderers.streamSingleSelection.has(fieldConfig["renderer"]) ||
                    builtIns.renderers.streamMultiSelection.has(fieldConfig["renderer"])) && "stream" in fieldConfig != true)
                  errors.push(`field ${fieldName} of form ${formName} is missing the 'stream' property`);
                else if ((builtIns.renderers.enumMultiSelection.has(fieldConfig["renderer"]) ||
                  builtIns.renderers.enumSingleSelection.has(fieldConfig["renderer"])) && (enums.get(fieldConfig["options"])) != fieldTypeDef.args[0]) {
                  if (enums.has(fieldConfig["options"]))
                    errors.push(`field ${fieldName} of form ${formName} references an enum api with type ${enums.get(fieldConfig["options"])} when ${fieldTypeDef.args[0]} was expected`);
                  else
                    errors.push(`field ${fieldName} of form ${formName} references a non-existing enum api`);
                } else if ((builtIns.renderers.streamMultiSelection.has(fieldConfig["renderer"]) ||
                  builtIns.renderers.streamSingleSelection.has(fieldConfig["renderer"])) && (streams.get(fieldConfig["stream"])) != fieldTypeDef.args[0]) {
                  if (streams.has(fieldConfig["stream"]))
                    errors.push(`field ${fieldName} of form ${formName} references an api with type ${streams.get(fieldConfig["stream"])} when ${fieldTypeDef.args[0]} was expected`);
                  else
                    errors.push(`field ${fieldName} of form ${formName} references a non-existing stream api`);
                }
              }
=======
              if (!fieldTypeDef)
                errors.push(`field ${fieldName} of form ${formName} has no corresponding type `);
>>>>>>> 05f7cb85
            }
          })
        }
      })

      const rendererMatchesType = (formName:string, fieldName:string) => (fieldTypeDef:Type, fieldConfig:any) => {
        if (fieldTypeDef?.kind == "primitive") {
          if (fieldTypeDef.value == "maybeBoolean") {
            // alert(JSON.stringify(fieldConfig["renderer"]))
            // alert(JSON.stringify(builtIns.renderers.MaybeBooleanViews))
            if (!builtIns.renderers.maybeBoolean.has(fieldConfig["renderer"]))
              errors.push(`field ${fieldName} of form ${formName} references non-existing ${fieldTypeDef.value} 'renderer' ${fieldConfig["renderer"]}`);
          } else if (fieldTypeDef.value == "boolean") {
            if (!builtIns.renderers.boolean.has(fieldConfig["renderer"]))
              errors.push(`field ${fieldName} of form ${formName} references non-existing ${fieldTypeDef.value} 'renderer' ${fieldConfig["renderer"]}`);
          } else if (fieldTypeDef.value == "number") {
            if (!builtIns.renderers.number.has(fieldConfig["renderer"]))
              errors.push(`field ${fieldName} of form ${formName} references non-existing ${fieldTypeDef.value} 'renderer' ${fieldConfig["renderer"]}`);
          } else if (fieldTypeDef.value == "string") {
            if (!builtIns.renderers.string.has(fieldConfig["renderer"]))
              errors.push(`field ${fieldName} of form ${formName} references non-existing ${fieldTypeDef.value} 'renderer' ${fieldConfig["renderer"]}`);
          } else if (fieldTypeDef.value == "Date") {
            if (!builtIns.renderers.date.has(fieldConfig["renderer"])) {
              alert(JSON.stringify(builtIns.renderers))
              errors.push(`field ${fieldName} of form ${formName} references non-existing ${fieldTypeDef.value} 'renderer' ${fieldConfig["renderer"]}`);
            }
          } else {
            errors.push(`field ${fieldName} of form ${formName} references non-existing ${fieldTypeDef.value} 'renderer' ${fieldConfig["renderer"]}`);
          }
        } else if (fieldTypeDef?.kind == "application") {
          if (fieldTypeDef?.value == "SingleSelection") {
            if (!builtIns.renderers.enumSingleSelection.has(fieldConfig["renderer"]) &&
              !builtIns.renderers.streamSingleSelection.has(fieldConfig["renderer"]))
              errors.push(`field ${fieldName} of form ${formName} references non-existing ${fieldTypeDef.value} 'renderer' ${fieldConfig["renderer"]}`);
          } else if (fieldTypeDef?.value == "Multiselection") {
            if (!builtIns.renderers.enumMultiSelection.has(fieldConfig["renderer"]) &&
              !builtIns.renderers.streamMultiSelection.has(fieldConfig["renderer"]))
              errors.push(`field ${fieldName} of form ${formName} references non-existing ${fieldTypeDef.value} 'renderer' ${fieldConfig["renderer"]}`);
          } else if (fieldTypeDef?.value == "List") {
            if (!builtIns.renderers.list.has(fieldConfig["renderer"]))
              errors.push(`field ${fieldName} of form ${formName} references non-existing ${fieldTypeDef.value} 'renderer' ${fieldConfig["renderer"]}`);
          } else if (fieldTypeDef?.value == "Map") {
            if (!builtIns.renderers.map.has(fieldConfig["renderer"]))
              errors.push(`field ${fieldName} of form ${formName} references non-existing ${fieldTypeDef.value} 'renderer' ${fieldConfig["renderer"]}`);
            if ("keyRenderer" in fieldConfig != true || "valueRenderer" in fieldConfig != true)
              errors.push(`field ${fieldName} of form ${formName} must have both a keyRenderer and a valueRenderer`);
            if (fieldTypeDef.args.length != 2)
              errors.push(`field ${fieldName} of form ${formName} should have exactly two type arguments`);
            else {
              const typeDefToType = (typeDef:any) : Type | undefined =>
                "fun" in typeDef == false ? undefined
              : "args" in typeDef == false ? undefined
              : Array.isArray(typeDef.args) == false ? undefined
              :  Type.Default.application(typeDef.fun, typeDef.args)
              const keyType:Type | undefined = typeof fieldTypeDef.args[0] == "string" ? Type.Operations.FromName(types, builtIns)(fieldTypeDef.args[0]) : typeDefToType(fieldTypeDef.args[0] as any)
              const valueType:Type | undefined = typeof fieldTypeDef.args[1] == "string" ? Type.Operations.FromName(types, builtIns)(fieldTypeDef.args[1]) : typeDefToType(fieldTypeDef.args[1] as any)
              if (!keyType) {
                errors.push(`field ${fieldName} of form ${formName} references non-existing key type ${JSON.stringify(fieldTypeDef.args[0])}`);
              } else if (!valueType) {
                errors.push(`field ${fieldName} of form ${formName} references non-existing value type ${JSON.stringify(fieldTypeDef.args[1])}`);
              } else {
                rendererMatchesType(formName, fieldName)(keyType, fieldConfig.keyRenderer)
                rendererMatchesType(formName, fieldName)(valueType, fieldConfig.valueRenderer)
              }
            }
          }
          if (fieldTypeDef.args.length < 1)
            errors.push(`field ${fieldName} of form ${formName} should have one type argument}`);
          else if (
            (builtIns.renderers.list.has(fieldConfig["renderer"])) && "elementRenderer" in fieldConfig != true)
            errors.push(`field ${fieldName} of form ${formName} is missing the 'elementRenderer' property`);
          else if (
            (builtIns.renderers.enumMultiSelection.has(fieldConfig["renderer"]) ||
              builtIns.renderers.enumSingleSelection.has(fieldConfig["renderer"])) && "options" in fieldConfig != true)
            errors.push(`field ${fieldName} of form ${formName} is missing the 'options' property`);
          else if (
            (builtIns.renderers.streamSingleSelection.has(fieldConfig["renderer"]) ||
              builtIns.renderers.streamMultiSelection.has(fieldConfig["renderer"])) && "stream" in fieldConfig != true)
            errors.push(`field ${fieldName} of form ${formName} is missing the 'stream' property`);
          else if ((builtIns.renderers.enumMultiSelection.has(fieldConfig["renderer"]) ||
            builtIns.renderers.enumSingleSelection.has(fieldConfig["renderer"])) && (enums.get(fieldConfig["options"])) != fieldTypeDef.args[0]) {
            if (enums.has(fieldConfig["options"]))
              errors.push(`field ${fieldName} of form ${formName} references an enum api with type ${enums.get(fieldConfig["options"])} when ${fieldTypeDef.args[0]} was expected`);
            else
              errors.push(`field ${fieldName} of form ${formName} references a non-existing enum api`);
          } else if ((builtIns.renderers.streamMultiSelection.has(fieldConfig["renderer"]) ||
            builtIns.renderers.streamSingleSelection.has(fieldConfig["renderer"])) && (streams.get(fieldConfig["stream"])) != fieldTypeDef.args[0]) {
            if (streams.has(fieldConfig["stream"]))
              errors.push(`field ${fieldName} of form ${formName} references an api with type ${streams.get(fieldConfig["stream"])} when ${fieldTypeDef.args[0]} was expected`);
            else
              errors.push(`field ${fieldName} of form ${formName} references a non-existing stream api`);
          }
        } else {
          const formTypeDef = types.get(fieldTypeDef.name)
          if (!formTypeDef) {
            alert(JSON.stringify([fieldName, fieldTypeDef, fieldConfig]))
            errors.push(`field ${fieldName} of form ${formName} references a non-existing type ${fieldTypeDef.name}`);
          } else {
            const form = forms.get(fieldConfig.renderer ?? "")
            if (!form) {
              errors.push(`field ${fieldName} of form ${formName} references non-existing form ${fieldConfig.renderer}`);
            } else if (fieldTypeDef.name != form.typeDef.name) {
              errors.push(`field ${fieldName} of form ${formName} expected renderer for ${fieldTypeDef.name} but instead found a renderer for ${form.typeDef.name}`);
            }
          }
        }
      }

      Object.keys(formsConfig["forms"]).forEach((formName: any) => {
        let formDef: FormDef = forms.get(formName)!
        const formTypeDef = types.get(formDef.type)
        const configFormDef = formsConfig["forms"][formName];
        Object.keys(configFormDef["fields"]).forEach(fieldName => {
          const fieldConfig = configFormDef["fields"][fieldName]
          const fieldTypeDef = formTypeDef?.fields.get(fieldName);
          if (fieldTypeDef)
            rendererMatchesType(formName, fieldName)(fieldTypeDef, fieldConfig)
          if (fieldTypeDef && fieldTypeDef.kind == "application" && fieldTypeDef.value == "List" && (builtIns.renderers.list.has(fieldConfig["renderer"]))) {
            let elementRenderer = fieldConfig["elementRenderer"]
            let elementType = fieldTypeDef.args[0]
            const rendererHasType = (elementRenderer: string, elementType: string): Array<string> => {
              const primitiveRendererNames = builtIns.primitives.get(elementType)
              if (primitiveRendererNames != undefined) {
                const primitiveRenderers =
                  Set(primitiveRendererNames.renderers.flatMap(_ => builtIns.renderers[_]).toArray())
                if (!primitiveRenderers.has(elementRenderer)) {
                  return [`${elementType} cannot be rendered by primitive renderer ${elementRenderer}`]
                }
                // do we have elementRenderer as a builtIn renderer with the right type?
              } else {
                let elementForm = forms.get(elementRenderer)
                if (elementForm != undefined) {
                  if (elementForm.type != elementType)
                    return [`${elementType} cannot be rendered by form renderer ${elementRenderer} (which renders ${elementForm.type})`]
                } else {
                  return [`cannot find ${elementType}, cannot validate whether or not ${elementRenderer} is the right one`]
                }
              }
              return []
            }
            let elementErrors = rendererHasType(elementRenderer, elementType)
            if (elementErrors.length > 0)
              errors.push(...elementErrors)
          }
          if (fieldTypeDef?.kind == "lookup") {
            if (!forms.has(fieldConfig.renderer))
              errors.push(`field ${fieldName} of form ${formName} references non-existing form ${fieldConfig["renderer"]}`);
            else {
              const otherForm = forms.get(fieldConfig.renderer)!
              if (otherForm.type != fieldTypeDef.name)
                errors.push(`field ${fieldName} of form ${formName} references form ${fieldConfig["renderer"]}, which has type ${otherForm.type} whereas ${fieldTypeDef.name} was expected`);
            }
          }
          formDef.fields = formDef.fields.set(
            fieldName, {
            renderer: fieldConfig.renderer,
            label: fieldConfig.label ?? fieldName,
            elementRenderer: fieldConfig.elementRenderer,
            mapRenderer: 
              fieldConfig.keyRenderer && fieldConfig.valueRenderer ? 
                { keyRenderer:fieldConfig.keyRenderer, valueRenderer:fieldConfig.valueRenderer } 
              : undefined,
            visible: BoolExpr.Default(fieldConfig.visible),
            disabled: fieldConfig.disabled != undefined ?
              BoolExpr.Default(fieldConfig.disabled)
              : BoolExpr.Default.false(),
            api: { stream: fieldConfig.stream, enumOptions: fieldConfig.options }
          })
        })
      })

      Object.keys(formsConfig["forms"]).forEach((formName: any) => {
        let formDef = forms.get(formName)!
        // const formTypeDef = types.get(formDef.type)
        const configFormDef = formsConfig["forms"][formName];
        if ("tabs" in configFormDef == false)
          errors.push(`form ${formName} is missing required attribute 'tabs'`);
        else {
          let tabs: FormLayout = OrderedMap()
          Object.keys(configFormDef.tabs).forEach(tabName => {
            const tabConfig = configFormDef.tabs[tabName]
            if ("columns" in tabConfig == false)
              errors.push(`tab ${tabName} in form ${formName} is missing required attribute 'columns'`);
            else {
              let cols: TabLayout = { columns: OrderedMap() }
              tabs = tabs.set(tabName, cols)
              Object.keys(tabConfig.columns).forEach(colName => {
                const colConfig = tabConfig.columns[colName]
                if ("groups" in colConfig == false)
                  errors.push(`column ${colName} in tab ${tabName} in form ${formName} is missing required attribute 'groups'`);
                else {
                  let column: ColumnLayout = { groups: OrderedMap() }
                  cols.columns = cols.columns.set(colName, column)
                  Object.keys(colConfig.groups).forEach(groupName => {
                    const groupConfig = colConfig.groups[groupName]
                    let group: GroupLayout = []
                    column.groups = column.groups.set(groupName, group)
                    if (!Array.isArray(groupConfig))
                      errors.push(`group ${groupName} in column ${colName} in tab ${tabName} in form ${formName} should be an array of field names`);
                    else
                      groupConfig.forEach((fieldName: any) => {
                        if (!formDef.fields.has(fieldName))
                          errors.push(`group ${groupName} in column ${colName} in tab ${tabName} in form ${formName} references non-existing field '${fieldName}'`);
                        else {
                          group.push(fieldName)
                        }
                      })
                  })
                }
              })
            }
          })
          formDef.tabs = tabs
        }
      });

      if ("launchers" in formsConfig == false) {
        errors.push("the formsConfig does not contain a 'launchers' field");
        return Sum.Default.right(errors);
      }
      let launchers: FormsConfig["launchers"] = {
        create: Map<string, Launcher>(),
        edit: Map<string, Launcher>(),
        mappings: Map<string, MappingLauncher>(),
      }
      Object.keys(formsConfig["launchers"]).forEach((launcherName: any) => {
        // let launcherConfig = formsConfig["launchers"][launcherName]
        const launcherKinds = ["create", "edit", "mapping"]
        if (launcherKinds.includes(formsConfig["launchers"][launcherName]["kind"]) == false) {
          errors.push(`launcher '${launcherName}' has invalid 'kind': expected any of ${JSON.stringify(launcherKinds)}`);
          return
        }
        const launcherKind = formsConfig["launchers"][launcherName]["kind"] as Launcher["kind"] | MappingLauncher["kind"]
        if (forms.has(formsConfig["launchers"][launcherName]["form"]) == false)
          errors.push(`launcher '${launcherName}' references non-existing form '${formsConfig.launchers[launcherName].form}'`);
        const form = forms.get(formsConfig["launchers"][launcherName]["form"])!
        if (launcherKind != "mapping") {
          if (entities.has(formsConfig["launchers"][launcherName]["api"]) == false)
            errors.push(`launcher '${launcherName}' references non-existing entity api '${formsConfig.launchers[launcherName].api}'`);
          const api = entities.get(formsConfig["launchers"][launcherName]["api"])!
          if (form.type != api.type)
            errors.push(`form and api in launcher '${launcherName}' reference different types '${form.type}' and '${api.type}'`);
          if (formsConfig["launchers"][launcherName]["kind"] == "create" &&
            !(api.methods.create && api.methods.default)
          )
            errors.push(`launcher '${launcherName}' requires api methods 'create' and 'default'`);
          if (formsConfig["launchers"][launcherName]["kind"] == "edit" &&
            !(api.methods.get && api.methods.update)
          )
            errors.push(`launcher '${launcherName}' requires api methods 'get' and 'update'`);
          let launcher: Launcher = {
            name: launcherName,
            kind: formsConfig["launchers"][launcherName]["kind"],
            form: formsConfig["launchers"][launcherName]["form"],
            api: formsConfig["launchers"][launcherName]["api"],
          };
          if (launcher.kind == "create")
            launchers.create = launchers.create.set(launcherName, launcher)
          else
            launchers.edit = launchers.edit.set(launcherName, launcher)
        } else {
          const launcherConfig = formsConfig["launchers"][launcherName]
          const mappingName = launcherConfig["mapping"]
          if (mappingName in formsConfig["mappings"] == false)
            errors.push(`launcher '${launcherName}' references non-existing mapping '${mappingName}'`);
          else {
            const mapping = formsConfig["mappings"][mappingName]
            if (mapping["target"] != form.type)
              errors.push(`launcher '${launcherName}' has a form over '${form.type}' but a mapping to a different type '${mapping["target"]}'`);
            else
              launchers.mappings = launchers.mappings.set(launcherName, launcherConfig)
          }
        }
      })

      if (errors.length > 0) {
        console.error("parsing errors")
        console.error(errors)
        return Sum.Default.right(errors);
      }

      return Sum.Default.left({
        types: types,
        forms: forms,
        apis: {
          enums: enums,
          streams: streams,
          entities: entities,
        },
        mappings: mappings,
        launchers: launchers
      });
    }
  }
}<|MERGE_RESOLUTION|>--- conflicted
+++ resolved
@@ -291,84 +291,8 @@
                 errors.push(`field ${fieldName} of form ${formName} has no 'renderer' attribute`);
               }
               const fieldTypeDef = formTypeDef?.fields.get(fieldName)
-<<<<<<< HEAD
-              if (fieldTypeDef?.kind == "primitive") {
-                if (fieldTypeDef.value == "maybeBoolean") {
-                  // alert(JSON.stringify(fieldConfig["renderer"]))
-                  // alert(JSON.stringify(builtIns.renderers.MaybeBooleanViews))
-                  if (!builtIns.renderers.maybeBoolean.has(fieldConfig["renderer"]))
-                    errors.push(`field ${fieldName} of form ${formName} references non-existing ${fieldTypeDef.value} 'renderer' ${fieldConfig["renderer"]}`);
-                } else if (fieldTypeDef.value == "boolean") {
-                  if (!builtIns.renderers.boolean.has(fieldConfig["renderer"]))
-                    errors.push(`field ${fieldName} of form ${formName} references non-existing ${fieldTypeDef.value} 'renderer' ${fieldConfig["renderer"]}`);
-                } else if (fieldTypeDef.value == "number") {
-                  if (!builtIns.renderers.number.has(fieldConfig["renderer"]))
-                    errors.push(`field ${fieldName} of form ${formName} references non-existing ${fieldTypeDef.value} 'renderer' ${fieldConfig["renderer"]}`);
-                } else if (fieldTypeDef.value == "string") {
-                  if (!builtIns.renderers.string.has(fieldConfig["renderer"]))
-                    errors.push(`field ${fieldName} of form ${formName} references non-existing ${fieldTypeDef.value} 'renderer' ${fieldConfig["renderer"]}`);
-                } else if (fieldTypeDef.value == "Date") {
-                  if (!builtIns.renderers.date.has(fieldConfig["renderer"])) {
-                    alert(JSON.stringify(builtIns.renderers))
-                    errors.push(`field ${fieldName} of form ${formName} references non-existing ${fieldTypeDef.value} 'renderer' ${fieldConfig["renderer"]}`);
-                  }
-                } else if (fieldTypeDef.value == "base64File") {
-                  if (!builtIns.renderers.base64File.has(fieldConfig["renderer"])) {
-                    alert(JSON.stringify(builtIns.renderers))
-                    errors.push(`field ${fieldName} of form ${formName} references non-existing ${fieldTypeDef.value} 'renderer' ${fieldConfig["renderer"]}`);
-                  }
-                } else if (fieldTypeDef.value == "secret") {
-                  if (!builtIns.renderers.secret.has(fieldConfig["renderer"])) {
-                    alert(JSON.stringify(builtIns.renderers))
-                    errors.push(`field ${fieldName} of form ${formName} references non-existing ${fieldTypeDef.value} 'renderer' ${fieldConfig["renderer"]}`);
-                  }
-                } else {
-                  errors.push(`field ${fieldName} of form ${formName} references non-existing ${fieldTypeDef.value} 'renderer' ${fieldConfig["renderer"]}`);
-                }
-              } else if (fieldTypeDef?.kind == "application") {
-                if (fieldTypeDef?.value == "SingleSelection") {
-                  if (!builtIns.renderers.enumSingleSelection.has(fieldConfig["renderer"]) &&
-                    !builtIns.renderers.streamSingleSelection.has(fieldConfig["renderer"]))
-                    errors.push(`field ${fieldName} of form ${formName} references non-existing ${fieldTypeDef.value} 'renderer' ${fieldConfig["renderer"]}`);
-                } else if (fieldTypeDef?.value == "Multiselection") {
-                  if (!builtIns.renderers.enumMultiSelection.has(fieldConfig["renderer"]) &&
-                    !builtIns.renderers.streamMultiSelection.has(fieldConfig["renderer"]))
-                    errors.push(`field ${fieldName} of form ${formName} references non-existing ${fieldTypeDef.value} 'renderer' ${fieldConfig["renderer"]}`);
-                } else if (fieldTypeDef?.value == "List") {
-                  if (!builtIns.renderers.list.has(fieldConfig["renderer"]))
-                    errors.push(`field ${fieldName} of form ${formName} references non-existing ${fieldTypeDef.value} 'renderer' ${fieldConfig["renderer"]}`);
-                }
-                if (fieldTypeDef.args.length < 1)
-                  errors.push(`field ${fieldName} of form ${formName} should have one type argument}`);
-                else if (
-                  (builtIns.renderers.list.has(fieldConfig["renderer"])) && "elementRenderer" in fieldConfig != true)
-                  errors.push(`field ${fieldName} of form ${formName} is missing the 'elementRenderer' property`);
-                else if (
-                  (builtIns.renderers.enumMultiSelection.has(fieldConfig["renderer"]) ||
-                    builtIns.renderers.enumSingleSelection.has(fieldConfig["renderer"])) && "options" in fieldConfig != true)
-                  errors.push(`field ${fieldName} of form ${formName} is missing the 'options' property`);
-                else if (
-                  (builtIns.renderers.streamSingleSelection.has(fieldConfig["renderer"]) ||
-                    builtIns.renderers.streamMultiSelection.has(fieldConfig["renderer"])) && "stream" in fieldConfig != true)
-                  errors.push(`field ${fieldName} of form ${formName} is missing the 'stream' property`);
-                else if ((builtIns.renderers.enumMultiSelection.has(fieldConfig["renderer"]) ||
-                  builtIns.renderers.enumSingleSelection.has(fieldConfig["renderer"])) && (enums.get(fieldConfig["options"])) != fieldTypeDef.args[0]) {
-                  if (enums.has(fieldConfig["options"]))
-                    errors.push(`field ${fieldName} of form ${formName} references an enum api with type ${enums.get(fieldConfig["options"])} when ${fieldTypeDef.args[0]} was expected`);
-                  else
-                    errors.push(`field ${fieldName} of form ${formName} references a non-existing enum api`);
-                } else if ((builtIns.renderers.streamMultiSelection.has(fieldConfig["renderer"]) ||
-                  builtIns.renderers.streamSingleSelection.has(fieldConfig["renderer"])) && (streams.get(fieldConfig["stream"])) != fieldTypeDef.args[0]) {
-                  if (streams.has(fieldConfig["stream"]))
-                    errors.push(`field ${fieldName} of form ${formName} references an api with type ${streams.get(fieldConfig["stream"])} when ${fieldTypeDef.args[0]} was expected`);
-                  else
-                    errors.push(`field ${fieldName} of form ${formName} references a non-existing stream api`);
-                }
-              }
-=======
               if (!fieldTypeDef)
                 errors.push(`field ${fieldName} of form ${formName} has no corresponding type `);
->>>>>>> 05f7cb85
             }
           })
         }
