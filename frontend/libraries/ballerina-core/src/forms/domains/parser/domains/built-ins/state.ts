import { Map, List, Set, OrderedMap } from "immutable"
import { CollectionReference } from "../../../collection/domains/reference/state";
import { CollectionSelection } from "../../../collection/domains/selection/state";
import { BasicFun } from "../../../../../fun/state";
import { replaceKeyword, replaceKeywords, revertKeyword, Type, TypeDefinition, TypeName } from "../../../../../../main";

export const PrimitiveTypes =
  ["string",
    "number",
    "boolean",
    "maybeBoolean",
    "Date",
    "CollectionReference",
    "base64File",
    "secret",
  ] as const
export type PrimitiveType = (typeof PrimitiveTypes)[number]

export const GenericTypes = [
  "SingleSelection",
  "MultiSelection",
  "List",
  "Map"] as const
export type GenericType = (typeof GenericTypes)[number]

export type ApiConverter<T> = { fromAPIRawValue: BasicFun<any, T>, toAPIRawValue: BasicFun<T, any> }
export type ApiConverters = {
  "string": ApiConverter<string>
  "number": ApiConverter<number>
  "boolean": ApiConverter<boolean>
  "maybeBoolean": ApiConverter<boolean | undefined>
  "Date": ApiConverter<Date>
  "CollectionReference": ApiConverter<CollectionReference>
  "SingleSelection": ApiConverter<CollectionSelection<any>>
  "MultiSelection": ApiConverter<OrderedMap<string, any>>
<<<<<<< HEAD
  "List": ApiConverter<List<any>>,
  "base64File": ApiConverter<string>
  "secret": ApiConverter<string>,
=======
  "List": ApiConverter<List<any>>
  "Map": ApiConverter<List<[any, any]>>
>>>>>>> 05f7cb85
}

export type PrimitiveBuiltIn = { renderers: Set<keyof BuiltIns["renderers"]>, apiConverters: ApiConverter<any>, defaultValue: any }
export type GenericBuiltIn = { defaultValue: any, apiConverters: ApiConverter<any> }
export type BuiltIns = {
  primitives: Map<string, PrimitiveBuiltIn>;
  generics: Map<string, GenericBuiltIn>;
  renderers: {
    boolean: Set<string>;
    maybeBoolean: Set<string>;
    number: Set<string>;
    string: Set<string>;
    date: Set<string>;
    enumSingleSelection: Set<string>;
    enumMultiSelection: Set<string>;
    streamSingleSelection: Set<string>;
    streamMultiSelection: Set<string>;
    list: Set<string>;
<<<<<<< HEAD
    base64File: Set<string>;
    secret: Set<string>;
=======
    map: Set<string>;
>>>>>>> 05f7cb85
  };
};

export const builtInsFromFieldViews = (fieldViews: any, fieldTypeConverters: ApiConverters): BuiltIns => {
  let builtins: BuiltIns = {
    "primitives": Map<string, PrimitiveBuiltIn>([
      ["string", { renderers: Set(["string"]), apiConverters: fieldTypeConverters["string"], defaultValue: "" }] as [string, PrimitiveBuiltIn],
      ["number", { renderers: Set(["number"]), apiConverters: fieldTypeConverters["number"], defaultValue: 0 }] as [string, PrimitiveBuiltIn],
      ["boolean", { renderers: Set(["boolean"]), apiConverters: fieldTypeConverters["boolean"], defaultValue: false }],
      ["maybeBoolean", { renderers: Set(["maybeBoolean"]), apiConverters: fieldTypeConverters["maybeBoolean"], defaultValue: undefined }] as [string, PrimitiveBuiltIn],
      ["date", { renderers: Set(["date"]), apiConverters: fieldTypeConverters["Date"], defaultValue: new Date(Date.now()) }] as [string, PrimitiveBuiltIn],
      ["Date", { renderers: Set(["date"]), apiConverters: fieldTypeConverters["Date"], defaultValue: new Date(Date.now()) }] as [string, PrimitiveBuiltIn],
      ["CollectionReference", { renderers: Set(["enumSingleSelection", "enumMultiSelection", "streamSingleSelection", "streamMultiSelection"]), apiConverters: fieldTypeConverters["CollectionReference"], defaultValue: CollectionReference.Default("", "") }] as [string, PrimitiveBuiltIn],
      ["base64File", { renderers: Set(["base64File"]), apiConverters: fieldTypeConverters["base64File"], defaultValue: "" }] as [string, PrimitiveBuiltIn],
      ["secret", { renderers: Set(["secret"]), apiConverters: fieldTypeConverters["secret"], defaultValue: "" }] as [string, PrimitiveBuiltIn],
    ]),
    "generics": Map([
      ["SingleSelection", { apiConverters: fieldTypeConverters["SingleSelection"], defaultValue: CollectionSelection().Default.right("no selection") }] as [string, GenericBuiltIn],
      ["Multiselection", { apiConverters: fieldTypeConverters["SingleSelection"], defaultValue: Map() }] as [string, GenericBuiltIn],
      ["List", { apiConverters: fieldTypeConverters["SingleSelection"], defaultValue: List() }] as [string, GenericBuiltIn],
<<<<<<< HEAD
=======
      ["Map", { apiConverters: fieldTypeConverters["SingleSelection"], defaultValue: List() }] as [string, GenericBuiltIn]
>>>>>>> 05f7cb85
    ]),
    "renderers": {
      "boolean": Set(),
      "maybeBoolean": Set(),
      "date": Set(),
      "enumMultiSelection": Set(),
      "enumSingleSelection": Set(),
      "streamMultiSelection": Set(),
      "streamSingleSelection": Set(),
      "number": Set(),
      "string": Set(),
      "list": Set(),
<<<<<<< HEAD
      "base64File": Set(),
      "secret": Set(),
=======
      "map": Set(),
>>>>>>> 05f7cb85
    }
  }
  Object.keys(builtins.renderers).forEach((_categoryName) => {
    const categoryName = _categoryName as keyof BuiltIns["renderers"]
    if (categoryName in fieldViews) {
      Object.keys(fieldViews[categoryName]).forEach(viewName => {
        builtins.renderers[categoryName] = builtins.renderers[categoryName].add(viewName)
      })
    }
  })
  return builtins
}


export const defaultValue = (types: Map<TypeName, TypeDefinition>, builtIns: BuiltIns) => (t: TypeName | Type): any => {
  if (typeof t == "string") {
    let primitive = builtIns.primitives.get(t)
    if (primitive != undefined) {
      return primitive.defaultValue
    } else {
      let generic = builtIns.generics.get(t)
      if (generic != undefined) {
        return generic.defaultValue
      } else {
        let custom = types.get(t)
        if (custom != undefined) {
          let res = {} as any
          custom.fields.forEach((field, fieldName) => {
            res[fieldName] = defaultValue(types, builtIns)(field.kind == "primitive" ? field.value : field.kind == "lookup" ? field.name : field.value)
          }
          )
          return res
        } else {
          debugger
          throw `cannot find type ${t} when resolving defaultValue`
        }
      }
    }
  } else {
    if (t.kind == "application") {
      const generic = builtIns.generics.get(t.value)
      if (generic) {
        const res = generic.defaultValue
        return res
      }
    }
    debugger
    throw `cannot find type ${t} when resolving defaultValue`
  }
}


const parseTypeIShouldBePartOfFormValidation = (t:any) : TypeName | Type => {
  if (typeof t == "string") return t
  if ("fun" in t && "args" in t && Array.isArray(t.args)) {
    return { kind:"application", value:t.fun, args:t.args }
  }
  return null!
}

export const fromAPIRawValue = (t: Type, types: Map<TypeName, TypeDefinition>, builtIns: BuiltIns, converters: ApiConverters, isKeywordsReplaced: boolean = false) => (raw: any): any => {
  // alert(JSON.stringify(t))
  if (raw == undefined) {
    console.warn(`instantiating default value for type ${JSON.stringify(t)}: the value was undefined so something is missing from the API response`)
    return defaultValue(types, builtIns)(t.kind == "primitive" ? t.value : t.kind == "lookup" ? t.name : t.value)
  }

  const obj = !isKeywordsReplaced ? replaceKeywords(raw, "from api") : raw

  if (t.kind == "primitive") {
    return converters[t.value].fromAPIRawValue(obj)
  } else if (t.kind == "application") { // application here means "generic type application"
    if (t.value == "SingleSelection" && t.args.length == 1) {
      let result = converters[t.value].fromAPIRawValue(obj)
      result = CollectionSelection().Updaters.left(
        fromAPIRawValue({ kind: "lookup", name: t.args[0] }, types, builtIns, converters, true))(result)
      return result
    }
    if ((t.value == "Multiselection" || t.value == "MultiSelection") && t.args.length == 1) {
      let result = converters["MultiSelection"].fromAPIRawValue(obj)
      result = result.map(fromAPIRawValue({ kind: "lookup", name: t.args[0] }, types, builtIns, converters, true))
      return result
    }
    if (t.value == "List" && t.args.length == 1) {
      let result = converters[t.value].fromAPIRawValue(obj)
      result = result.map(fromAPIRawValue(
        PrimitiveTypes.some(_ => _ == t.args[0]) ?
          { kind: "primitive", value: t.args[0] as PrimitiveType }
          : { kind: "lookup", name: t.args[0] }
        , types, builtIns, converters, true))
      return result
    }
    if (t.value == "Map" && t.args.length == 2) {
      let result = converters[t.value].fromAPIRawValue(obj)
      let t_args = t.args.map(parseTypeIShouldBePartOfFormValidation)
      result = result.map(keyValue => ([
        fromAPIRawValue(
          typeof t_args[0] == "string" ? 
            PrimitiveTypes.some(_ => _ == t_args[0]) ?
              { kind: "primitive", value: t_args[0] as PrimitiveType }
            : { kind: "lookup", name: t_args[0] }
          :
            t_args[0], 
            types, builtIns, converters, true)(keyValue[0]),
        fromAPIRawValue(
          typeof t_args[1] == "string" ? 
            PrimitiveTypes.some(_ => _ == t_args[1]) ?
              { kind: "primitive", value: t_args[1] as PrimitiveType }
            : { kind: "lookup", name: t_args[1] }
          :
            t_args[1], 
            types, builtIns, converters, true)(keyValue[1]),
      ])
      )
      return result
    }
  } else { // t.kind == lookup: we are dealing with a record/object
    let result: any = { ...obj }
    const tDef = types.get(t.name)!
    tDef.fields.forEach((fieldType, fieldName) => {
      const replacedFieldName = replaceKeyword(fieldName)
      const fieldValue = obj[replacedFieldName]
      result[replacedFieldName] = fromAPIRawValue(fieldType, types, builtIns, converters, true)(fieldValue)
    })
    return result
  }
  console.error(`unsupported type ${JSON.stringify(t)}, returning the obj value right away`)
  return obj
}


export const toAPIRawValue = (t: Type, types: Map<TypeName, TypeDefinition>, builtIns: BuiltIns, converters: ApiConverters, isKeywordsReverted: boolean = false) => (raw: any): any => {

  const obj = !isKeywordsReverted ? replaceKeywords(raw, "to api") : raw

  if (t.kind == "primitive") {
    return converters[t.value].toAPIRawValue(obj as never)
  } else if (t.kind == "application") { // application here means "generic type application"
    if (t.value == "SingleSelection" && t.args.length == 1) {
      let result = converters[t.value].toAPIRawValue(obj)
      if (result != undefined && typeof result == "object")
        result = toAPIRawValue({ kind: "lookup", name: t.args[0] }, types, builtIns, converters, true)(result)
      return result
    }
    if ((t.value == "Multiselection" || t.value == "MultiSelection") && t.args.length == 1) {
      // alert(`MultiSelect ${JSON.stringify(t)} ${JSON.stringify(obj)}`)
      let result = converters["MultiSelection"].toAPIRawValue(obj)
      // alert(`MultiSelect result1 = ${JSON.stringify(result)}`)
      // alert(`${JSON.stringify(t.args[0])}`)
      result = result.map((_: any) =>
        typeof _ == "object" ? toAPIRawValue({ kind: "lookup", name: t.args[0] }, types, builtIns, converters, true)(_) : _)
      // alert(`MultiSelect result2 = ${JSON.stringify(result)}`)
      return result
    }
    if (t.value == "List" && t.args.length == 1) {
      let result = converters[t.value].toAPIRawValue(obj)
      result = result.map(toAPIRawValue(
        PrimitiveTypes.some(_ => _ == t.args[0]) ?
          { kind: "primitive", value: t.args[0] as PrimitiveType }
          : { kind: "lookup", name: t.args[0] },
        // { kind:"lookup", name:t.args[0] }, 
        types, builtIns, converters, true))
      return result
    }
    if (t.value == "Map" && t.args.length == 2) {
      let result = converters[t.value].toAPIRawValue(obj)

      let t_args = t.args.map(parseTypeIShouldBePartOfFormValidation)
      result = result.map((keyValue: any) => ([
        toAPIRawValue(
          typeof t_args[0] == "string" ? 
            PrimitiveTypes.some(_ => _ == t_args[0]) ?
              { kind: "primitive", value: t_args[0] as PrimitiveType }
            : { kind: "lookup", name: t_args[0] }
          :
            t_args[0], 
            types, builtIns, converters, true)(keyValue[0]),
        toAPIRawValue(
          typeof t_args[1] == "string" ? 
            PrimitiveTypes.some(_ => _ == t_args[1]) ?
              { kind: "primitive", value: t_args[1] as PrimitiveType }
            : { kind: "lookup", name: t_args[1] }
          :
            t_args[1], 
          types, builtIns, converters, true)(keyValue[1]),
      ])
      )

      return result
    }

  } else { // t.kind == lookup: we are dealing with a record/object
    let result: any = { ...obj }
    const tDef = types.get(t.name)!
    tDef.fields.forEach((fieldType, fieldName) => {
      const revertedFieldName = revertKeyword(fieldName)
      const fieldValue = obj[revertedFieldName]
      result[revertedFieldName] = toAPIRawValue(fieldType, types, builtIns, converters, true)(fieldValue)
    })
    return result
  }
  return defaultValue(types, builtIns)(t.value)
}<|MERGE_RESOLUTION|>--- conflicted
+++ resolved
@@ -29,18 +29,14 @@
   "number": ApiConverter<number>
   "boolean": ApiConverter<boolean>
   "maybeBoolean": ApiConverter<boolean | undefined>
+  "base64File": ApiConverter<string>
+  "secret": ApiConverter<string>,
   "Date": ApiConverter<Date>
   "CollectionReference": ApiConverter<CollectionReference>
   "SingleSelection": ApiConverter<CollectionSelection<any>>
   "MultiSelection": ApiConverter<OrderedMap<string, any>>
-<<<<<<< HEAD
   "List": ApiConverter<List<any>>,
-  "base64File": ApiConverter<string>
-  "secret": ApiConverter<string>,
-=======
-  "List": ApiConverter<List<any>>
   "Map": ApiConverter<List<[any, any]>>
->>>>>>> 05f7cb85
 }
 
 export type PrimitiveBuiltIn = { renderers: Set<keyof BuiltIns["renderers"]>, apiConverters: ApiConverter<any>, defaultValue: any }
@@ -53,18 +49,15 @@
     maybeBoolean: Set<string>;
     number: Set<string>;
     string: Set<string>;
+    base64File: Set<string>;
+    secret: Set<string>;
     date: Set<string>;
     enumSingleSelection: Set<string>;
     enumMultiSelection: Set<string>;
     streamSingleSelection: Set<string>;
     streamMultiSelection: Set<string>;
     list: Set<string>;
-<<<<<<< HEAD
-    base64File: Set<string>;
-    secret: Set<string>;
-=======
     map: Set<string>;
->>>>>>> 05f7cb85
   };
 };
 
@@ -85,10 +78,7 @@
       ["SingleSelection", { apiConverters: fieldTypeConverters["SingleSelection"], defaultValue: CollectionSelection().Default.right("no selection") }] as [string, GenericBuiltIn],
       ["Multiselection", { apiConverters: fieldTypeConverters["SingleSelection"], defaultValue: Map() }] as [string, GenericBuiltIn],
       ["List", { apiConverters: fieldTypeConverters["SingleSelection"], defaultValue: List() }] as [string, GenericBuiltIn],
-<<<<<<< HEAD
-=======
       ["Map", { apiConverters: fieldTypeConverters["SingleSelection"], defaultValue: List() }] as [string, GenericBuiltIn]
->>>>>>> 05f7cb85
     ]),
     "renderers": {
       "boolean": Set(),
@@ -101,12 +91,9 @@
       "number": Set(),
       "string": Set(),
       "list": Set(),
-<<<<<<< HEAD
       "base64File": Set(),
       "secret": Set(),
-=======
       "map": Set(),
->>>>>>> 05f7cb85
     }
   }
   Object.keys(builtins.renderers).forEach((_categoryName) => {
