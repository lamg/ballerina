import {
  ApiErrors,
  ApiResponseChecker,
  AsyncState,
  Debounce,
  Debounced,
  EditFormForeignMutationsExpected,
  EditFormState,
  HandleApiResponse,
  replaceWith,
  Synchronize,
  Synchronized,
  Unit,
} from "../../../../../../../main";
import { CoTypedFactory } from "../../../../../../coroutines/builder";
import { EditFormContext, EditFormWritableState } from "../state";

export const editFormRunner = <E, FS>() => {
  const Co = CoTypedFactory<
    EditFormContext<E, FS> & EditFormForeignMutationsExpected<E, FS>,
    EditFormWritableState<E, FS>
  >();

  const init = Co.GetState().then((current) =>
    Synchronize<Unit, E>(
      () => current.api.get(current.entityId),
      (_) => "transient failure",
      5,
      50
    ).embed((_) => _.entity, EditFormState<E, FS>().Updaters.Core.entity)
  );

  const synchronize = Co.Repeat(
    Co.GetState().then((current) =>
      Co.Seq([
        Co.SetState(
          EditFormState<E, FS>().Updaters.Template.toUnchecked()
        ),
        Debounce<Synchronized<Unit, ApiErrors>, EditFormWritableState<E, FS>>(
          Synchronize<Unit, ApiErrors, EditFormWritableState<E, FS>>(
            (_) =>
              current.entity.sync.kind == "loaded"
<<<<<<< HEAD
                ? current.api.update([current.entity.sync.value, current.formState])
=======
                ? current.api.update(current.entityId, current.entity.sync.value)
>>>>>>> 02fddd5d
                : Promise.resolve([]),
            (_) => "transient failure",
            5,
            50
          ),
          15
        ).embed(
          (_) => ({ ..._, ..._.apiRunner }),
          EditFormState<E, FS>().Updaters.Core.apiRunner
        ),
        HandleApiResponse<
          EditFormWritableState<E, FS>,
          EditFormContext<E, FS>,
          ApiErrors
        >((_) => _.apiRunner.sync, {
          handleSuccess: current.apiHandlers?.success,
          handleError: current.apiHandlers?.error,
        }),
      ])
    )
  );

  return Co.Template<EditFormForeignMutationsExpected<E, FS>>(init, {
    interval: 15,
    runFilter: (props) =>
      !AsyncState.Operations.hasValue(props.context.entity.sync),
  }).any([
    Co.Template<EditFormForeignMutationsExpected<E, FS>>(synchronize, {
      interval: 100,
      runFilter: (props) =>
        props.context.entity.sync.kind == "loaded" &&
        (Debounced.Operations.shouldCoroutineRun(props.context.apiRunner) ||
        !ApiResponseChecker.Operations.checked(props.context)),
    }),
  ]);
};<|MERGE_RESOLUTION|>--- conflicted
+++ resolved
@@ -40,11 +40,7 @@
           Synchronize<Unit, ApiErrors, EditFormWritableState<E, FS>>(
             (_) =>
               current.entity.sync.kind == "loaded"
-<<<<<<< HEAD
-                ? current.api.update([current.entity.sync.value, current.formState])
-=======
-                ? current.api.update(current.entityId, current.entity.sync.value)
->>>>>>> 02fddd5d
+                ? current.api.update(current.entityId, current.entity.sync.value,  current.formState)
                 : Promise.resolve([]),
             (_) => "transient failure",
             5,
