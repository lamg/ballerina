{
  "name": "ballerina-core",
  "author": "Dr. Giuseppe Maggiore",
  "private": false,
<<<<<<< HEAD
  "version": "1.0.90",
=======
  "version": "1.0.91",
>>>>>>> e9a30278
  "main": "main.ts",
  "scripts": {
    "prettier": "prettier --write ."
  },
  "peerDependencies": {
    "immutable": "^5.0.0-beta.5",
    "react": "^18.2.0",
    "react-dom": "^18.2.0",
    "uuid": "^9.0.1"
  },
  "devDependencies": {
    "@types/node": "^20.12.12",
    "@types/react": "^18.2.48",
    "@types/react-dom": "^18.2.18",
    "@types/uuid": "^9.0.8",
    "immutable": "^5.0.0-beta.5",
    "react": "^18.2.0",
    "react-dom": "^18.2.0",
    "typescript": "^5.4.5",
    "uuid": "^9.0.1"
  }
}<|MERGE_RESOLUTION|>--- conflicted
+++ resolved
@@ -2,11 +2,7 @@
   "name": "ballerina-core",
   "author": "Dr. Giuseppe Maggiore",
   "private": false,
-<<<<<<< HEAD
-  "version": "1.0.90",
-=======
   "version": "1.0.91",
->>>>>>> e9a30278
   "main": "main.ts",
   "scripts": {
     "prettier": "prettier --write ."
