--- conflicted
+++ resolved
@@ -2,11 +2,7 @@
   "name": "ballerina-core",
   "author": "Dr. Giuseppe Maggiore",
   "private": false,
-<<<<<<< HEAD
-  "version": "1.0.47",
-=======
-  "version": "1.0.48",
->>>>>>> b3fb29dc
+  "version": "1.0.49",
   "main": "main.ts",
   "dependencies": {
     "immutable": "^5.0.0-beta.5",
