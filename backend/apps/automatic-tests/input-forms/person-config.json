--- conflicted
+++ resolved
@@ -596,7 +596,6 @@
           "label": "gender",
           "renderer": "defaultEnum",
           "options": "genders",
-<<<<<<< HEAD
           "visible":{
             "kind":"matchCase",
             "operands":[
@@ -611,79 +610,6 @@
                     "kind":"fieldLookup", "operands":[ {"kind":"varLookup", "varName":"s3Fields" }, "S3OnlyField"] } } },
                   { "case":"SAP:S4", "handler":{ "kind":"lambda", "parameter":"s4Fields", "body":{ 
                     "kind":"fieldLookup", "operands":[ {"kind":"varLookup", "varName":"s4Fields" }, "S4OnlyField"] } } }
-=======
-          "visible": {
-            "kind": "matchCase",
-            "operands": [
-              {
-                "kind": "fieldLookup",
-                "operands": [
-                  { "kind": "varLookup", "varName": "global" },
-                  "ERP"
->>>>>>> e490866a
-                ]
-              },
-              {
-                "kind": "case",
-                "caseName": "ERP:SAP",
-                "handler": {
-                  "kind": "lambda",
-                  "parameter": "sapFields",
-                  "body": {
-                    "kind": "matchCase",
-                    "operands": [
-                      {
-                        "kind": "fieldLookup",
-                        "operands": [
-                          { "kind": "varLookup", "varName": "sapFields" },
-                          "Value"
-                        ]
-                      },
-                      {
-                        "kind": "case",
-                        "caseName": "SAP:S2",
-                        "handler": {
-                          "kind": "lambda",
-                          "parameter": "s2Fields",
-                          "body": {
-                            "kind": "fieldLookup",
-                            "operands": [
-                              { "kind": "varLookup", "varName": "s2Fields" },
-                              "S2OnlyField"
-                            ]
-                          }
-                        }
-                      },
-                      {
-                        "kind": "case",
-                        "caseName": "SAP:S3",
-                        "handler": {
-                          "kind": "lambda",
-                          "parameter": "s3Fields",
-                          "body": {
-                            "kind": "fieldLookup",
-                            "operands": [
-                              { "kind": "varLookup", "varName": "s3Fields" },
-                              "S3OnlyField"
-                            ]
-                          }
-                        }
-                      },
-                      {
-                        "kind": "case",
-                        "caseName": "SAP:S4",
-                        "handler": {
-                          "kind": "lambda",
-                          "parameter": "s4Fields",
-                          "body": {
-                            "kind": "fieldLookup",
-                            "operands": [
-                              { "kind": "varLookup", "varName": "s4Fields" },
-                              "S4OnlyField"
-                            ]
-                          }
-                        }
-                      }
                     ]
                   }
                 }
