package ballerina

type Option[a any] struct {
<<<<<<< HEAD
	Sum[Unit, a] // NOTE: struct embedding is needed to be able to access Sum's JSON methods
=======
	Value  a
	IsSome bool
>>>>>>> c4d70f0f
}

// type some[a any] struct { Option[a]; Value a; Kind string }
func Some[a any](value a) Option[a] {
<<<<<<< HEAD
	return Option[a]{Right[Unit, a](value)}
=======
	p := Option[a]{
		Value:  value,
		IsSome: true,
	}
	return p
>>>>>>> c4d70f0f
}

// type none[a any] struct { Option[a]; Kind string }
func None[a any]() Option[a] {
<<<<<<< HEAD
	return Option[a]{Left[Unit, a](DefaultUnit)}
=======
	p := Option[a]{
		IsSome: false,
	}
	return p
>>>>>>> c4d70f0f
}
func MatchOption[a any, c any](self Option[a], onSome func(a) c, onNone func() c) c {
<<<<<<< HEAD
	return Fold(self.Sum, func(_ Unit) c { return onNone() }, onSome)
=======
	if self.IsSome {
		return onSome(self.Value)
	} else {
		return onNone()
	}
>>>>>>> c4d70f0f
}
func MapOption[a any, b any](self Option[a], f func(a) b) Option[b] {
<<<<<<< HEAD
	return Option[b]{BiMap(self.Sum, id, f)}
=======
	if self.IsSome {
		return Some(f(self.Value))
	} else {
		return None[b]()
	}
>>>>>>> c4d70f0f
}

type WriterOption[Delta any, DeltaA any] interface {
	Value(deltaA DeltaA, delta Delta) (DeltaOption[Delta, DeltaA], error)
}

type DeltaOption[Delta any, DeltaA any] interface{}<|MERGE_RESOLUTION|>--- conflicted
+++ resolved
@@ -1,59 +1,23 @@
 package ballerina
 
 type Option[a any] struct {
-<<<<<<< HEAD
 	Sum[Unit, a] // NOTE: struct embedding is needed to be able to access Sum's JSON methods
-=======
-	Value  a
-	IsSome bool
->>>>>>> c4d70f0f
 }
 
 // type some[a any] struct { Option[a]; Value a; Kind string }
 func Some[a any](value a) Option[a] {
-<<<<<<< HEAD
 	return Option[a]{Right[Unit, a](value)}
-=======
-	p := Option[a]{
-		Value:  value,
-		IsSome: true,
-	}
-	return p
->>>>>>> c4d70f0f
 }
 
 // type none[a any] struct { Option[a]; Kind string }
 func None[a any]() Option[a] {
-<<<<<<< HEAD
 	return Option[a]{Left[Unit, a](DefaultUnit)}
-=======
-	p := Option[a]{
-		IsSome: false,
-	}
-	return p
->>>>>>> c4d70f0f
 }
 func MatchOption[a any, c any](self Option[a], onSome func(a) c, onNone func() c) c {
-<<<<<<< HEAD
 	return Fold(self.Sum, func(_ Unit) c { return onNone() }, onSome)
-=======
-	if self.IsSome {
-		return onSome(self.Value)
-	} else {
-		return onNone()
-	}
->>>>>>> c4d70f0f
 }
 func MapOption[a any, b any](self Option[a], f func(a) b) Option[b] {
-<<<<<<< HEAD
 	return Option[b]{BiMap(self.Sum, id, f)}
-=======
-	if self.IsSome {
-		return Some(f(self.Value))
-	} else {
-		return None[b]()
-	}
->>>>>>> c4d70f0f
 }
 
 type WriterOption[Delta any, DeltaA any] interface {
